--- conflicted
+++ resolved
@@ -22,19 +22,7 @@
 
 from setuptools import find_packages, setup
 
-<<<<<<< HEAD
-try:
-    # HACK: https://github.com/pypa/setuptools_scm/issues/190#issuecomment-351181286
-    # Stop setuptools_scm from including all repository files
-    import setuptools_scm.integration
-    setuptools_scm.integration.find_files = lambda _: []
-except ImportError:
-    pass
-
 requires = ['numpy >1.20', 'pillow', 'pyresample >=1.24.0', 'trollsift',
-=======
-requires = ['numpy >=1.13', 'pillow', 'pyresample >=1.24.0', 'trollsift',
->>>>>>> cefe7f89
             'trollimage >=1.20', 'pykdtree', 'pyyaml >=5.1', 'xarray >=0.10.1, !=0.13.0',
             'dask[array] >=0.17.1', 'pyproj>=2.2', 'zarr', 'donfig', 'appdirs',
             'packaging', 'pooch', 'pyorbital']
