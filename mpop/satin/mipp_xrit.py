#!/usr/bin/env python
# -*- coding: utf-8 -*-
# Copyright (c) 2010, 2011, 2013, 2014.

# SMHI,
# Folkborgsvägen 1,
# Norrköping,
# Sweden

# Author(s):

#   Martin Raspaud <martin.raspaud@smhi.se>
#   Esben S. Nielsen <esn@dmi.dk>
#   Panu Lahtinen <panu.lahtinen@fmi.fi>

# This file is part of mpop.

# mpop is free software: you can redistribute it and/or modify it under the
# terms of the GNU General Public License as published by the Free Software
# Foundation, either version 3 of the License, or (at your option) any later
# version.

# mpop is distributed in the hope that it will be useful, but WITHOUT ANY
# WARRANTY; without even the implied warranty of MERCHANTABILITY or FITNESS FOR
# A PARTICULAR PURPOSE.  See the GNU General Public License for more details.

# You should have received a copy of the GNU General Public License along with
# mpop.  If not, see <http://www.gnu.org/licenses/>.

"""Interface to Eumetcast level 1.5 HRIT/LRIT format. Uses the MIPP reader.
"""
import ConfigParser
import os
from pyproj import Proj

from mipp import xrit
from mipp import CalibrationError, ReaderError

from mpop import CONFIG_PATH
import logging

from mpop.satin.helper_functions import area_def_names_to_extent

LOGGER = logging.getLogger(__name__)

try:
    # Work around for on demand import of pyresample. pyresample depends
    # on scipy.spatial which memory leaks on multiple imports
    IS_PYRESAMPLE_LOADED = False
    from pyresample import geometry
    from mpop.projector import get_area_def
    IS_PYRESAMPLE_LOADED = True
except ImportError:
    LOGGER.warning("pyresample missing. Can only work in satellite projection")

from mpop.plugin_base import Reader


class XritReader(Reader):
    '''Class for reading XRIT data.
    '''
    pformat = "mipp_xrit"

    def load(self, *args, **kwargs):
        load(*args, **kwargs)

<<<<<<< HEAD
def load(satscene, calibrate=True, area_extent=None, area_def_names=None):
=======

def load(satscene, calibrate=True, area_extent=None):
>>>>>>> 17c43a1b
    """Read data from file and load it into *satscene*. The *calibrate*
    argument is passed to mipp (should be 0 for off, 1 for default, and 2 for
    radiances only).
    """
    conf = ConfigParser.ConfigParser()
    conf.read(os.path.join(CONFIG_PATH, satscene.fullname + ".cfg"))
    options = {}
    for option, value in conf.items(satscene.instrument_name + "-level2"):
        options[option] = value

    for section in conf.sections():
        if(section.startswith(satscene.instrument_name) and
           not (section == "satellite") and
           not section[:-1].endswith("-level") and
           not section.endswith("-granules")):
            options[section] = conf.items(section)

    CASES.get(satscene.instrument_name, load_generic)(satscene,
                                                      options,
                                                      calibrate,
                                                      area_extent,
                                                      area_def_names)


<<<<<<< HEAD
def load_generic(satscene, options, calibrate=True, area_extent=None,
                 area_def_names=None):
=======
def load_generic(satscene, options, calibrate=True, area_extent=None):
>>>>>>> 17c43a1b
    """Read imager data from file and load it into *satscene*.
    """
    del options

    os.environ["PPP_CONFIG_DIR"] = CONFIG_PATH

<<<<<<< HEAD
    LOGGER.debug("Channels to load from %s: %s"%(satscene.instrument_name,
                                              satscene.channels_to_load))
    
=======
    LOG.debug("Channels to load from %s: %s" % (satscene.instrument_name,
                                                satscene.channels_to_load))

>>>>>>> 17c43a1b
    # Compulsory global attributes
    satscene.info["title"] = (satscene.satname.capitalize() + satscene.number +
                              " satellite, " +
                              satscene.instrument_name.capitalize() +
                              " instrument.")
    satscene.info["institution"] = "Original data disseminated by EumetCast."
    satscene.add_to_history("HRIT/LRIT data read by mipp/mpop.")
    satscene.info["references"] = "No reference."
    satscene.info["comments"] = "No comment."

    from_area = False

    if area_extent is None and satscene.area is not None:
        if not satscene.area_def:
            satscene.area = get_area_def(satscene.area_id)
        area_extent = satscene.area.area_extent
        from_area = True
<<<<<<< HEAD
    
    area_converted_to_extent = False
=======

>>>>>>> 17c43a1b
    for chn in satscene.channels_to_load:
        if from_area:
            try:
                metadata = xrit.sat.load(satscene.fullname, satscene.time_slot,
                                         chn, only_metadata=True)
                if(satscene.area_def.proj_dict["proj"] != "geos" or
                   float(satscene.area_def.proj_dict["lon_0"]) != \
                       metadata.sublon):
                    raise ValueError("Slicing area must be in "
                                     "geos projection, and lon_0 should match "
                                     "the satellite's position.")
            except ReaderError, err:
                # if channel can't be found, go on with next channel
                LOGGER.error(str(err))
                continue

        # Convert area definitions to maximal area_extent
        if not area_converted_to_extent and area_def_names is not None:
            metadata = xrit.sat.load(satscene.fullname, satscene.time_slot,
                                     chn, only_metadata=True)
            # if area_extent is given, assume it gives the maximum
            # extent of the satellite view
            if area_extent is not None:
                area_extent = area_def_names_to_extent(area_def_names, 
                                                       metadata.proj4_params,
                                                       area_extent)
            # otherwise use the default value (MSG3 extent at
            # lon0=0.0), that is, do not pass default_extent=area_extent
            else:
                area_extent = area_def_names_to_extent(area_def_names, 
                                                       metadata.proj4_params)

            area_converted_to_extent = True

        try:
            image = xrit.sat.load(satscene.fullname,
                                  satscene.time_slot,
                                  chn,
                                  mask=True,
                                  calibrate=calibrate)
            if area_extent:
                metadata, data = image(area_extent)
            else:
                metadata, data = image()
        except CalibrationError:
<<<<<<< HEAD
            LOGGER.warning("Loading non calibrated data since calibration failed.")
=======
            LOG.warning(
                "Loading non calibrated data since calibration failed.")
>>>>>>> 17c43a1b
            image = xrit.sat.load(satscene.fullname,
                                  satscene.time_slot,
                                  chn,
                                  mask=True,
                                  calibrate=False)
            if area_extent:
                metadata, data = image(area_extent)
            else:
                metadata, data = image()

        except ReaderError, err:
            # if channel can't be found, go on with next channel
            LOGGER.error(str(err))
            continue

        satscene[chn] = data

        satscene[chn].info['units'] = metadata.calibration_unit
        satscene[chn].info['satname'] = satscene.satname
        satscene[chn].info['satnumber'] = satscene.number
        satscene[chn].info['instrument_name'] = satscene.instrument_name
        satscene[chn].info['time'] = satscene.time_slot

        # Build an area on the fly from the mipp metadata
        proj_params = getattr(metadata, "proj4_params").split(" ")
        proj_dict = {}
        for param in proj_params:
            key, val = param.split("=")
            proj_dict[key] = val
<<<<<<< HEAD
            
        if IS_PYRESAMPLE_LOADED:
=======

        if is_pyresample_loaded:
>>>>>>> 17c43a1b
            # Build area_def on-the-fly
            satscene[chn].area = geometry.AreaDefinition(
                satscene.satname + satscene.instrument_name +
                str(metadata.area_extent) +
                str(data.shape),
                "On-the-fly area",
                proj_dict["proj"],
                proj_dict,
                data.shape[1],
                data.shape[0],
                metadata.area_extent)
        else:
            LOGGER.info("Could not build area, pyresample missing...")

CASES = {}<|MERGE_RESOLUTION|>--- conflicted
+++ resolved
@@ -12,6 +12,7 @@
 #   Martin Raspaud <martin.raspaud@smhi.se>
 #   Esben S. Nielsen <esn@dmi.dk>
 #   Panu Lahtinen <panu.lahtinen@fmi.fi>
+#   Adam Dybbroe <adam.dybbroe@smhi.se>
 
 # This file is part of mpop.
 
@@ -57,6 +58,7 @@
 
 
 class XritReader(Reader):
+
     '''Class for reading XRIT data.
     '''
     pformat = "mipp_xrit"
@@ -64,12 +66,8 @@
     def load(self, *args, **kwargs):
         load(*args, **kwargs)
 
-<<<<<<< HEAD
+
 def load(satscene, calibrate=True, area_extent=None, area_def_names=None):
-=======
-
-def load(satscene, calibrate=True, area_extent=None):
->>>>>>> 17c43a1b
     """Read data from file and load it into *satscene*. The *calibrate*
     argument is passed to mipp (should be 0 for off, 1 for default, and 2 for
     radiances only).
@@ -94,27 +92,17 @@
                                                       area_def_names)
 
 
-<<<<<<< HEAD
 def load_generic(satscene, options, calibrate=True, area_extent=None,
                  area_def_names=None):
-=======
-def load_generic(satscene, options, calibrate=True, area_extent=None):
->>>>>>> 17c43a1b
     """Read imager data from file and load it into *satscene*.
     """
     del options
 
     os.environ["PPP_CONFIG_DIR"] = CONFIG_PATH
 
-<<<<<<< HEAD
-    LOGGER.debug("Channels to load from %s: %s"%(satscene.instrument_name,
-                                              satscene.channels_to_load))
-    
-=======
     LOG.debug("Channels to load from %s: %s" % (satscene.instrument_name,
                                                 satscene.channels_to_load))
 
->>>>>>> 17c43a1b
     # Compulsory global attributes
     satscene.info["title"] = (satscene.satname.capitalize() + satscene.number +
                               " satellite, " +
@@ -132,20 +120,17 @@
             satscene.area = get_area_def(satscene.area_id)
         area_extent = satscene.area.area_extent
         from_area = True
-<<<<<<< HEAD
-    
+
     area_converted_to_extent = False
-=======
-
->>>>>>> 17c43a1b
+
     for chn in satscene.channels_to_load:
         if from_area:
             try:
                 metadata = xrit.sat.load(satscene.fullname, satscene.time_slot,
                                          chn, only_metadata=True)
                 if(satscene.area_def.proj_dict["proj"] != "geos" or
-                   float(satscene.area_def.proj_dict["lon_0"]) != \
-                       metadata.sublon):
+                   float(satscene.area_def.proj_dict["lon_0"]) !=
+                   metadata.sublon):
                     raise ValueError("Slicing area must be in "
                                      "geos projection, and lon_0 should match "
                                      "the satellite's position.")
@@ -161,13 +146,13 @@
             # if area_extent is given, assume it gives the maximum
             # extent of the satellite view
             if area_extent is not None:
-                area_extent = area_def_names_to_extent(area_def_names, 
+                area_extent = area_def_names_to_extent(area_def_names,
                                                        metadata.proj4_params,
                                                        area_extent)
             # otherwise use the default value (MSG3 extent at
             # lon0=0.0), that is, do not pass default_extent=area_extent
             else:
-                area_extent = area_def_names_to_extent(area_def_names, 
+                area_extent = area_def_names_to_extent(area_def_names,
                                                        metadata.proj4_params)
 
             area_converted_to_extent = True
@@ -183,12 +168,8 @@
             else:
                 metadata, data = image()
         except CalibrationError:
-<<<<<<< HEAD
-            LOGGER.warning("Loading non calibrated data since calibration failed.")
-=======
             LOG.warning(
                 "Loading non calibrated data since calibration failed.")
->>>>>>> 17c43a1b
             image = xrit.sat.load(satscene.fullname,
                                   satscene.time_slot,
                                   chn,
@@ -218,13 +199,8 @@
         for param in proj_params:
             key, val = param.split("=")
             proj_dict[key] = val
-<<<<<<< HEAD
-            
+
         if IS_PYRESAMPLE_LOADED:
-=======
-
-        if is_pyresample_loaded:
->>>>>>> 17c43a1b
             # Build area_def on-the-fly
             satscene[chn].area = geometry.AreaDefinition(
                 satscene.satname + satscene.instrument_name +
