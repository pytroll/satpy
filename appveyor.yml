environment:
  global:
    PYTHON: "C:\\conda"
    MINICONDA_VERSION: "latest"
    CMD_IN_ENV: "cmd /E:ON /V:ON /C .\\ci-helpers\\appveyor\\windows_sdk.cmd"
    CONDA_DEPENDENCIES: "xarray dask distributed toolz Cython sphinx cartopy pillow matplotlib scipy pyyaml pyproj pyresample coverage netcdf4 h5py h5netcdf gdal rasterio imageio pyhdf mock libtiff zarr six"
    PIP_DEPENDENCIES: "trollsift trollimage pyspectral pyorbital libtiff"
    CONDA_CHANNELS: "conda-forge"

  matrix:
    - PYTHON: "C:\\Python38_64"
      PYTHON_VERSION: "3.8"
      PYTHON_ARCH: "64"
      NUMPY_VERSION: "stable"
    - PYTHON: "C:\\Python38_64"
      PYTHON_VERSION: "3.7"
      PYTHON_ARCH: "64"
      NUMPY_VERSION: "1.16"

install:
    - "git clone --depth 1 git://github.com/astropy/ci-helpers.git"
    - "powershell ci-helpers/appveyor/install-miniconda.ps1"
<<<<<<< HEAD
    - "conda activate test"
=======
    - "SET PATH=%PYTHON%;%PYTHON%\\Scripts;%PATH%"
    - "activate test"
    # HACK: Copy tiff.dll to libtiff.dll
    - "cd %PYTHON%\\envs\\test\\Library\\bin"
    - "copy tiff.dll libtiff.dll"
    - "cd C:\\projects\\satpy"
>>>>>>> 1c33440c

build: false  # Not a C# project, build stuff at the test step instead.

test_script:
  # Build the compiled extension and run the project tests
  - "%CMD_IN_ENV% python setup.py test"

after_test:
  # If tests are successful, create a whl package for the project.
  - "%CMD_IN_ENV% python setup.py bdist_wheel bdist_wininst"
  - ps: "ls dist"

artifacts:
  # Archive the generated wheel package in the ci.appveyor.com build report.
  - path: dist\*

#on_success:
#  - TODO: upload the content of dist/*.whl to a public wheelhouse
#<|MERGE_RESOLUTION|>--- conflicted
+++ resolved
@@ -3,33 +3,30 @@
     PYTHON: "C:\\conda"
     MINICONDA_VERSION: "latest"
     CMD_IN_ENV: "cmd /E:ON /V:ON /C .\\ci-helpers\\appveyor\\windows_sdk.cmd"
-    CONDA_DEPENDENCIES: "xarray dask distributed toolz Cython sphinx cartopy pillow matplotlib scipy pyyaml pyproj pyresample coverage netcdf4 h5py h5netcdf gdal rasterio imageio pyhdf mock libtiff zarr six"
+    CONDA_DEPENDENCIES: "xarray dask toolz Cython sphinx cartopy pillow matplotlib scipy pyyaml pyproj pyresample coverage netcdf4 h5py h5netcdf gdal rasterio imageio pyhdf mock libtiff"
     PIP_DEPENDENCIES: "trollsift trollimage pyspectral pyorbital libtiff"
     CONDA_CHANNELS: "conda-forge"
 
   matrix:
-    - PYTHON: "C:\\Python38_64"
-      PYTHON_VERSION: "3.8"
+    - PYTHON: "C:\\Python27_64"
+      PYTHON_VERSION: "2.7"
       PYTHON_ARCH: "64"
       NUMPY_VERSION: "stable"
-    - PYTHON: "C:\\Python38_64"
-      PYTHON_VERSION: "3.7"
+
+    - PYTHON: "C:\\Python36_64"
+      PYTHON_VERSION: "3.6"
       PYTHON_ARCH: "64"
-      NUMPY_VERSION: "1.16"
+      NUMPY_VERSION: "stable"
 
 install:
     - "git clone --depth 1 git://github.com/astropy/ci-helpers.git"
     - "powershell ci-helpers/appveyor/install-miniconda.ps1"
-<<<<<<< HEAD
-    - "conda activate test"
-=======
     - "SET PATH=%PYTHON%;%PYTHON%\\Scripts;%PATH%"
     - "activate test"
     # HACK: Copy tiff.dll to libtiff.dll
     - "cd %PYTHON%\\envs\\test\\Library\\bin"
     - "copy tiff.dll libtiff.dll"
     - "cd C:\\projects\\satpy"
->>>>>>> 1c33440c
 
 build: false  # Not a C# project, build stuff at the test step instead.
 
