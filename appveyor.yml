--- conflicted
+++ resolved
@@ -3,11 +3,7 @@
     PYTHON: "C:\\conda"
     MINICONDA_VERSION: "latest"
     CMD_IN_ENV: "cmd /E:ON /V:ON /C .\\ci-helpers\\appveyor\\windows_sdk.cmd"
-<<<<<<< HEAD
-    CONDA_DEPENDENCIES: "xarray dask toolz Cython sphinx cartopy pillow matplotlib scipy pyyaml pyproj pyresample coverage netcdf4 h5py h5netcdf gdal rasterio pyhdf mock libtiff"
-=======
-    CONDA_DEPENDENCIES: "xarray dask toolz Cython sphinx cartopy pillow matplotlib scipy pyyaml pyproj pyresample coverage netcdf4 h5py h5netcdf gdal rasterio imageio pyhdf mock"
->>>>>>> 659648da
+    CONDA_DEPENDENCIES: "xarray dask toolz Cython sphinx cartopy pillow matplotlib scipy pyyaml pyproj pyresample coverage netcdf4 h5py h5netcdf gdal rasterio imageio pyhdf mock libtiff"
     PIP_DEPENDENCIES: "trollsift trollimage pyspectral pyorbital"
     CONDA_CHANNELS: "conda-forge"
 
