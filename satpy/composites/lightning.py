--- conflicted
+++ resolved
@@ -27,12 +27,8 @@
 import shapely
 import xarray as xr
 
-<<<<<<< HEAD
 from satpy import config
-from satpy.composites import CompositeBase
-=======
 from satpy.composites.core import CompositeBase
->>>>>>> 32513cba
 
 LOG = logging.getLogger(__name__)
 
