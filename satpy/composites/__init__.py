#!/usr/bin/env python
# -*- coding: utf-8 -*-
# Copyright (c) 2015-2020 Satpy developers
#
# This file is part of satpy.
#
# satpy is free software: you can redistribute it and/or modify it under the
# terms of the GNU General Public License as published by the Free Software
# Foundation, either version 3 of the License, or (at your option) any later
# version.
#
# satpy is distributed in the hope that it will be useful, but WITHOUT ANY
# WARRANTY; without even the implied warranty of MERCHANTABILITY or FITNESS FOR
# A PARTICULAR PURPOSE.  See the GNU General Public License for more details.
#
# You should have received a copy of the GNU General Public License along with
# satpy.  If not, see <http://www.gnu.org/licenses/>.
"""Base classes for composite objects."""

import logging
import os
import warnings

import dask.array as da
import numpy as np
import xarray as xr

import satpy
from satpy.dataset import DataID, combine_metadata
from satpy.dataset.dataid import minimal_default_keys_config
from satpy.aux_download import DataDownloadMixin
from satpy.writers import get_enhanced_image


LOG = logging.getLogger(__name__)

NEGLIBLE_COORDS = ['time']
"""Keywords identifying non-dimensional coordinates to be ignored during composite generation."""

MASKING_COMPOSITOR_METHODS = ['less', 'less_equal', 'equal', 'greater_equal',
                              'greater', 'not_equal', 'isnan', 'isfinite',
                              'isneginf', 'isposinf']


class IncompatibleAreas(Exception):
    """Error raised upon compositing things of different shapes."""

<<<<<<< HEAD

=======
>>>>>>> a8496c88

class IncompatibleTimes(Exception):
    """Error raised upon compositing things from different times."""

<<<<<<< HEAD

=======
>>>>>>> a8496c88

def check_times(projectables):
    """Check that *projectables* have compatible times."""
    times = []
    for proj in projectables:
        try:
            if proj['time'].size and proj['time'][0] != 0:
                times.append(proj['time'][0].values)
            else:
                break  # right?
        except KeyError:
            # the datasets don't have times
            break
        except IndexError:
            # time is a scalar
            if proj['time'].values != 0:
                times.append(proj['time'].values)
            else:
                break
    else:
        # Is there a more gracious way to handle this ?
        if np.max(times) - np.min(times) > np.timedelta64(1, 's'):
            raise IncompatibleTimes
<<<<<<< HEAD

=======
>>>>>>> a8496c88
        mid_time = (np.max(times) - np.min(times)) / 2 + np.min(times)
        return mid_time


def sub_arrays(proj1, proj2):
    """Substract two DataArrays and combine their attrs."""
    attrs = combine_metadata(proj1.attrs, proj2.attrs)
    if (attrs.get('area') is None
            and proj1.attrs.get('area') is not None
            and proj2.attrs.get('area') is not None):
        raise IncompatibleAreas
    res = proj1 - proj2
    res.attrs = attrs
    return res


class CompositeBase:
    """Base class for all compositors.

    A compositor in Satpy is a class that takes in zero or more input
    DataArrays and produces a new DataArray with its own identifier (name).
    The result of a compositor is typically a brand new "product" that
    represents something different than the inputs that went into the
    operation.

    See the :class:`~satpy.composites.ModifierBase` class for information
    on the similar concept of "modifiers".

    """

    def __init__(self, name, prerequisites=None, optional_prerequisites=None, **kwargs):
        """Initialise the compositor."""
        # Required info
        kwargs["name"] = name
        kwargs["prerequisites"] = prerequisites or []
        kwargs["optional_prerequisites"] = optional_prerequisites or []
        self.attrs = kwargs

    @property
    def id(self):
        """Return the DataID of the object."""
        try:
            return self.attrs['_satpy_id']
        except KeyError:
            id_keys = self.attrs.get('_satpy_id_keys', minimal_default_keys_config)
            return DataID(id_keys, **self.attrs)

    def __call__(self, datasets, optional_datasets=None, **info):
        """Generate a composite."""
        raise NotImplementedError()

    def __str__(self):
        """Stringify the object."""
        from pprint import pformat
        return pformat(self.attrs)

    def __repr__(self):
        """Represent the object."""
        from pprint import pformat
        return pformat(self.attrs)

    def apply_modifier_info(self, origin, destination):
        """Apply the modifier info from *origin* to *destination*."""
        o = getattr(origin, 'attrs', origin)
        d = getattr(destination, 'attrs', destination)

        try:
            dataset_keys = self.attrs['_satpy_id'].id_keys.keys()
        except KeyError:
            dataset_keys = ['name', 'modifiers']
        for k in dataset_keys:
            if k == 'modifiers' and k in self.attrs:
                d[k] = self.attrs[k]
            elif d.get(k) is None:
                if self.attrs.get(k) is not None:
                    d[k] = self.attrs[k]
                elif o.get(k) is not None:
                    d[k] = o[k]

    def match_data_arrays(self, data_arrays):
        """Match data arrays so that they can be used together in a composite."""
        self.check_geolocation(data_arrays)
        new_arrays = self.drop_coordinates(data_arrays)
        return list(xr.unify_chunks(*new_arrays))

    def drop_coordinates(self, data_arrays):
        """Drop neglible non-dimensional coordinates."""
        new_arrays = []
        for ds in data_arrays:
            drop = [coord for coord in ds.coords
                    if coord not in ds.dims and any([neglible in coord for neglible in NEGLIBLE_COORDS])]
            if drop:
                new_arrays.append(ds.drop(drop))
            else:
                new_arrays.append(ds)

        return new_arrays

    def check_geolocation(self, data_arrays):
        """Check that the geolocations of the *data_arrays* are compatible."""
        if len(data_arrays) == 1:
            return

        if 'x' in data_arrays[0].dims and \
                not all(x.sizes['x'] == data_arrays[0].sizes['x']
                        for x in data_arrays[1:]):
            raise IncompatibleAreas("X dimension has different sizes")
        if 'y' in data_arrays[0].dims and \
                not all(x.sizes['y'] == data_arrays[0].sizes['y']
                        for x in data_arrays[1:]):
            raise IncompatibleAreas("Y dimension has different sizes")

        areas = [ds.attrs.get('area') for ds in data_arrays]
        if all(a is None for a in areas):
            return
        if any(a is None for a in areas):
            raise ValueError("Missing 'area' attribute")

        if not all(areas[0] == x for x in areas[1:]):
            LOG.debug("Not all areas are the same in "
                      "'{}'".format(self.attrs['name']))
            raise IncompatibleAreas("Areas are different")

    def check_areas(self, data_arrays):
        """Check that the areas of the *data_arrays* are compatible."""
        warnings.warn('satpy.composites.CompositeBase.check_areas is deprecated, use '
                      'satpy.composites.CompositeBase.match_data_arrays instead')
        return self.match_data_arrays(data_arrays)


class DifferenceCompositor(CompositeBase):
    """Make the difference of two data arrays."""

    def __call__(self, projectables, nonprojectables=None, **attrs):
        """Generate the composite."""
        if len(projectables) != 2:
            raise ValueError("Expected 2 datasets, got %d" % (len(projectables),))
        projectables = self.match_data_arrays(projectables)
        info = combine_metadata(*projectables)
        info['name'] = self.attrs['name']
        info.update(attrs)

        proj = projectables[0] - projectables[1]
        proj.attrs = info
        return proj


class SingleBandCompositor(CompositeBase):
    """Basic single-band composite builder.

    This preserves all the attributes of the dataset it is derived from.
    """

    @staticmethod
    def _update_missing_metadata(existing_attrs, new_attrs):
        for key, val in new_attrs.items():
            if key not in existing_attrs and val is not None:
                existing_attrs[key] = val

    def __call__(self, projectables, nonprojectables=None, **attrs):
        """Build the composite."""
        if len(projectables) != 1:
            raise ValueError("Can't have more than one band in a single-band composite")

        data = projectables[0]
        new_attrs = data.attrs.copy()
        self._update_missing_metadata(new_attrs, attrs)
        resolution = new_attrs.get('resolution', None)
        new_attrs.update(self.attrs)
        if resolution is not None:
            new_attrs['resolution'] = resolution

        return xr.DataArray(data=data.data, attrs=new_attrs,
                            dims=data.dims, coords=data.coords)


class CategoricalDataCompositor(CompositeBase):
    """Compositor used to recategorize categorical data using a look-up-table.

    Each value in the data array will be recategorized to a new category defined in
    the look-up-table using the original value as an index for that look-up-table.

    Example:
        data = [[1, 3, 2], [4, 2, 0]]
        lut = [10, 20, 30, 40, 50]
        res = [[20, 40, 30], [50, 30, 10]]
    """

    def __init__(self, name, lut=None, **kwargs):
        """Get look-up-table used to recategorize data.

        Args:
            lut (list): a list of new categories. The lenght must be greater than the
                        maximum value in the data array that should be recategorized.
        """
        self.lut = np.array(lut)
        super(CategoricalDataCompositor, self).__init__(name, **kwargs)

    def _update_attrs(self, new_attrs):
        """Modify name and add LUT."""
        new_attrs['name'] = self.attrs['name']
        new_attrs['composite_lut'] = list(self.lut)

    @staticmethod
    def _getitem(block, lut):
        return lut[block]

    def __call__(self, projectables, **kwargs):
        """Recategorize the data."""
        if len(projectables) != 1:
            raise ValueError("Can't have more than one dataset for a categorical data composite")

        data = projectables[0].astype(int)
        res = data.data.map_blocks(self._getitem, self.lut, dtype=self.lut.dtype)

        new_attrs = data.attrs.copy()
        self._update_attrs(new_attrs)

        return xr.DataArray(res, dims=data.dims, attrs=new_attrs, coords=data.coords)


class GenericCompositor(CompositeBase):
    """Basic colored composite builder."""

    modes = {1: 'L', 2: 'LA', 3: 'RGB', 4: 'RGBA'}

    def __init__(self, name, common_channel_mask=True, **kwargs):
        """Collect custom configuration values.

        Args:
            common_channel_mask (bool): If True, mask all the channels with
                a mask that combines all the invalid areas of the given data.

        """
        self.common_channel_mask = common_channel_mask
        super(GenericCompositor, self).__init__(name, **kwargs)

    @classmethod
    def infer_mode(cls, data_arr):
        """Guess at the mode for a particular DataArray."""
        if 'mode' in data_arr.attrs:
            return data_arr.attrs['mode']
        if 'bands' not in data_arr.dims:
            return cls.modes[1]
        if 'bands' in data_arr.coords and isinstance(data_arr.coords['bands'][0].item(), str):
            return ''.join(data_arr.coords['bands'].values)
        return cls.modes[data_arr.sizes['bands']]

    def _concat_datasets(self, projectables, mode):
        try:
            data = xr.concat(projectables, 'bands', coords='minimal')
            data['bands'] = list(mode)
        except ValueError as e:
            LOG.debug("Original exception for incompatible areas: {}".format(str(e)))
            raise IncompatibleAreas

        return data

    def _get_sensors(self, projectables):
        sensor = set()
        for projectable in projectables:
            current_sensor = projectable.attrs.get("sensor", None)
            if current_sensor:
                if isinstance(current_sensor, (str, bytes)):
                    sensor.add(current_sensor)
                else:
                    sensor |= current_sensor
        if len(sensor) == 0:
            sensor = None
        elif len(sensor) == 1:
            sensor = list(sensor)[0]
        return sensor

    def __call__(self, projectables, nonprojectables=None, **attrs):
        """Build the composite."""
        num = len(projectables)
        mode = attrs.get('mode')
        if mode is None:
            # num may not be in `self.modes` so only check if we need to
            mode = self.modes[num]
        if len(projectables) > 1:
            projectables = self.match_data_arrays(projectables)
            data = self._concat_datasets(projectables, mode)
            # Skip masking if user wants it or a specific alpha channel is given.
            if self.common_channel_mask and mode[-1] != 'A':
                data = data.where(data.notnull().all(dim='bands'))
        else:
            data = projectables[0]

        # if inputs have a time coordinate that may differ slightly between
        # themselves then find the mid time and use that as the single
        # time coordinate value
        if len(projectables) > 1:
            time = check_times(projectables)
            if time is not None and 'time' in data.dims:
                data['time'] = [time]

        new_attrs = combine_metadata(*projectables)
        # remove metadata that shouldn't make sense in a composite
        new_attrs["wavelength"] = None
        new_attrs.pop("units", None)
        new_attrs.pop('calibration', None)
        new_attrs.pop('modifiers', None)

        new_attrs.update({key: val
                          for (key, val) in attrs.items()
                          if val is not None})
        resolution = new_attrs.get('resolution', None)
        new_attrs.update(self.attrs)
        if resolution is not None:
            new_attrs['resolution'] = resolution
        new_attrs["sensor"] = self._get_sensors(projectables)
        new_attrs["mode"] = mode

        return xr.DataArray(data=data.data, attrs=new_attrs,
                            dims=data.dims, coords=data.coords)


class FillingCompositor(GenericCompositor):
    """Make a regular RGB, filling the RGB bands with the first provided dataset's values."""

    def __call__(self, projectables, nonprojectables=None, **info):
        """Generate the composite."""
        projectables = self.match_data_arrays(projectables)
        projectables[1] = projectables[1].fillna(projectables[0])
        projectables[2] = projectables[2].fillna(projectables[0])
        projectables[3] = projectables[3].fillna(projectables[0])
        return super(FillingCompositor, self).__call__(projectables[1:], **info)


class Filler(GenericCompositor):
    """Fix holes in projectable 1 with data from projectable 2."""

    def __call__(self, projectables, nonprojectables=None, **info):
        """Generate the composite."""
        projectables = self.match_data_arrays(projectables)
        filled_projectable = projectables[0].fillna(projectables[1])
        return super(Filler, self).__call__([filled_projectable], **info)


class MultiFiller(GenericCompositor):
    """Fix holes in projectable 1 with data from the next projectables."""

    def __call__(self, projectables, nonprojectables=None, **info):
        """Generate the composite."""
        projectables = self.match_data_arrays(projectables)
        filled_projectable = projectables[0]
        for next_projectable in projectables[1:]:
            filled_projectable = filled_projectable.fillna(next_projectable)
        if 'optional_datasets' in info.keys():
            for next_projectable in info['optional_datasets']:
                filled_projectable = filled_projectable.fillna(next_projectable)

        return super(MultiFiller, self).__call__([filled_projectable], **info)


class RGBCompositor(GenericCompositor):
    """Make a composite from three color bands (deprecated)."""

    def __call__(self, projectables, nonprojectables=None, **info):
        """Generate the composite."""
        warnings.warn("RGBCompositor is deprecated, use GenericCompositor instead.", DeprecationWarning)
        if len(projectables) != 3:
            raise ValueError("Expected 3 datasets, got %d" % (len(projectables),))
        return super(RGBCompositor, self).__call__(projectables, **info)


class ColormapCompositor(GenericCompositor):
    """A compositor that uses colormaps."""

    @staticmethod
    def build_colormap(palette, dtype, info):
        """Create the colormap from the `raw_palette` and the valid_range.

        Colormaps come in different forms, but they are all supposed to have
        color values between 0 and 255. The following cases are considered:

        - Palettes comprised of only a list on colors. If *dtype* is uint8,
          the values of the colormap are the enumeration of the colors.
          Otherwise, the colormap values will be spread evenly from the min
          to the max of the valid_range provided in `info`.
        - Palettes that have a palette_meanings attribute. The palette meanings
          will be used as values of the colormap.

        """
        from trollimage.colormap import Colormap
        squeezed_palette = np.asanyarray(palette).squeeze() / 255.0
        set_range = True
        if hasattr(palette, 'attrs') and 'palette_meanings' in palette.attrs:
            set_range = False
            meanings = palette.attrs['palette_meanings']
            iterator = zip(meanings, squeezed_palette)
        else:
            iterator = enumerate(squeezed_palette[:-1])

        if dtype == np.dtype('uint8'):
            tups = [(val, tuple(tup))
                    for (val, tup) in iterator]
            colormap = Colormap(*tups)

        elif 'valid_range' in info:
            tups = [(val, tuple(tup))
                    for (val, tup) in iterator]
            colormap = Colormap(*tups)

            if set_range:
                sf = info.get('scale_factor', np.array(1))
                colormap.set_range(
                    *(np.array(info['valid_range']) * sf
                      + info.get('add_offset', 0)))
        else:
            raise AttributeError("Data needs to have either a valid_range or be of type uint8" +
                                 " in order to be displayable with an attached color-palette!")

        return colormap, squeezed_palette

    def __call__(self, projectables, **info):
        """Generate the composite."""
        if len(projectables) != 2:
            raise ValueError("Expected 2 datasets, got %d" %
                             (len(projectables), ))
        data, palette = projectables

        colormap, palette = self.build_colormap(palette, data.dtype, data.attrs)

        channels = self._apply_colormap(colormap, data, palette)
        return self._create_composite_from_channels(channels, data)

    def _create_composite_from_channels(self, channels, template):
        mask = self._get_mask_from_data(template)
        channels = [self._create_masked_dataarray_like(channel, template, mask) for channel in channels]
        res = super(ColormapCompositor, self).__call__(channels, **template.attrs)
        res.attrs['_FillValue'] = np.nan
        return res

    @staticmethod
    def _get_mask_from_data(data):
        fill_value = data.attrs.get('_FillValue', np.nan)
        if np.isnan(fill_value):
            mask = data.notnull()
        else:
            mask = data != data.attrs['_FillValue']
        return mask

    @staticmethod
    def _create_masked_dataarray_like(array, template, mask):
        return xr.DataArray(array.reshape(template.shape),
                            dims=template.dims, coords=template.coords,
                            attrs=template.attrs).where(mask)


class ColorizeCompositor(ColormapCompositor):
    """A compositor colorizing the data, interpolating the palette colors when needed."""

    @staticmethod
    def _apply_colormap(colormap, data, palette):
        del palette
        return colormap.colorize(data.data.squeeze())


class PaletteCompositor(ColormapCompositor):
    """A compositor colorizing the data, not interpolating the palette colors."""

    @staticmethod
    def _apply_colormap(colormap, data, palette):
        channels, colors = colormap.palettize(data.data.squeeze())
        channels = channels.map_blocks(_insert_palette_colors, palette, dtype=palette.dtype,
                                       new_axis=2, chunks=list(channels.chunks) + [palette.shape[1]])
        return [channels[:, :, i] for i in range(channels.shape[2])]


def _insert_palette_colors(channels, palette):
    channels = palette[channels]
    return channels


class DayNightCompositor(GenericCompositor):
    """A compositor that blends a day data with night data."""

    def __init__(self, name, lim_low=85., lim_high=88., day_night="day_only", **kwargs):
        """Collect custom configuration values.

        Args:
            lim_low (float): lower limit of Sun zenith angle for the
                             blending of the given channels
            lim_high (float): upper limit of Sun zenith angle for the
                             blending of the given channels
            day_night (string): "day_night" means both day and night portions will be kept
                                "day_only" means only day portion will be kept
                                "night_only" means only night portion will be kept

        """
        self.lim_low = lim_low
        self.lim_high = lim_high
        self.day_night = day_night
        super(DayNightCompositor, self).__init__(name, **kwargs)

    def __call__(self, projectables, **kwargs):
        """Generate the composite."""
        projectables = self.match_data_arrays(projectables)

        foreground_data = projectables[0]
        background_data = projectables[1] if self.day_night == "day_night" else foreground_data

        lim_low = np.cos(np.deg2rad(self.lim_low))
        lim_high = np.cos(np.deg2rad(self.lim_high))
        try:
            coszen = np.cos(np.deg2rad(projectables[2 if self.day_night == "day_night" else 1]))
        except IndexError:
            from pyorbital.astronomy import cos_zen
            LOG.debug("Computing sun zenith angles.")
            # Get chunking that matches the data
            try:
                chunks = foreground_data.sel(bands=foreground_data['bands'][0]).chunks
            except KeyError:
                chunks = foreground_data.chunks
            lons, lats = foreground_data.attrs["area"].get_lonlats(chunks=chunks)
            coszen = xr.DataArray(cos_zen(foreground_data.attrs["start_time"],
                                          lons, lats),
                                  dims=['y', 'x'],
                                  coords=[foreground_data['y'], foreground_data['x']])
        # Calculate blending weights
        coszen -= np.min((lim_high, lim_low))
        coszen /= np.abs(lim_low - lim_high)
        coszen = coszen.clip(0, 1)

        # Apply enhancements to get images
        foreground_data = enhance2dataset(foreground_data)
        background_data = enhance2dataset(background_data)

        # Adjust bands so that they match
        # L/RGB -> RGB/RGB
        # LA/RGB -> RGBA/RGBA
        # RGB/RGBA -> RGBA/RGBA
        foreground_data = add_bands(foreground_data, background_data['bands'])
        background_data = add_bands(background_data, foreground_data['bands'])

        # Replace missing channel data with zeros
        foreground_data = zero_missing_data(foreground_data, background_data)
        background_data = zero_missing_data(background_data, foreground_data)

        # Get merged metadata
        attrs = combine_metadata(foreground_data, background_data)

        # Blend the two images together
        day_data = foreground_data if "day" in self.day_night else None
        night_data = foreground_data if self.day_night == "night_only" else None
        night_data = background_data if self.day_night == "day_night" else night_data

        day_portion = coszen * (day_data if day_data is not None else 0)
        night_portion = (1 - coszen) * (night_data if night_data is not None else 0)
        data = night_portion + day_portion
        data.attrs = attrs

        # Split to separate bands so the mode is correct
        data = [data.sel(bands=b) for b in data['bands']]

        return super(DayNightCompositor, self).__call__(data, **kwargs)


def enhance2dataset(dset, convert_p=False):
    """Return the enhancement dataset *dset* as an array.

    If `convert_p` is True, enhancements generating a P mode will be converted to RGB or RGBA.
    """
    attrs = dset.attrs
    data = _get_data_from_enhanced_image(dset, convert_p)
    data.attrs = attrs
    # remove 'mode' if it is specified since it may have been updated
    data.attrs.pop('mode', None)
    # update mode since it may have changed (colorized/palettize)
    data.attrs['mode'] = GenericCompositor.infer_mode(data)
    return data


def _get_data_from_enhanced_image(dset, convert_p):
    img = get_enhanced_image(dset)
    if convert_p and img.mode == 'P':
        img = _apply_palette_to_image(img)
    if img.mode != 'P':
        data = img.data.clip(0.0, 1.0)
    else:
        data = img.data
    return data


def _apply_palette_to_image(img):
    if len(img.palette[0]) == 3:
        img = img.convert('RGB')
    elif len(img.palette[0]) == 4:
        img = img.convert('RGBA')
    return img


def add_bands(data, bands):
    """Add bands so that they match *bands*."""
    # Add R, G and B bands, remove L band
    bands = bands.compute()
    if 'P' in data['bands'].data or 'P' in bands.data:
        raise NotImplementedError('Cannot mix datasets of mode P with other datasets at the moment.')
    if 'L' in data['bands'].data and 'R' in bands.data:
        lum = data.sel(bands='L')
        # Keep 'A' if it was present
        if 'A' in data['bands']:
            alpha = data.sel(bands='A')
            new_data = (lum, lum, lum, alpha)
            new_bands = ['R', 'G', 'B', 'A']
            mode = 'RGBA'
        else:
            new_data = (lum, lum, lum)
            new_bands = ['R', 'G', 'B']
            mode = 'RGB'
        data = xr.concat(new_data, dim='bands', coords={'bands': new_bands})
        data['bands'] = new_bands
        data.attrs['mode'] = mode
    # Add alpha band
    if ('A' not in data['bands'].data and 'A' in bands.data) or ('A' not in data['bands'].data):
        new_data = [data.sel(bands=band) for band in data['bands'].data]
        # Create alpha band based on a copy of the first "real" band
        alpha = new_data[0].copy()
        alpha.data = da.ones((data.sizes['y'],
                              data.sizes['x']),
                             chunks=new_data[0].chunks)
        # Rename band to indicate it's alpha
        alpha['bands'] = 'A'
        new_data.append(alpha)
        new_data = xr.concat(new_data, dim='bands')
        new_data.attrs['mode'] = data.attrs['mode'] + 'A'
        data = new_data
    return data


def zero_missing_data(data1, data2):
    """Replace NaN values with zeros in data1 if the data is valid in data2."""
    nans = np.logical_and(np.isnan(data1), np.logical_not(np.isnan(data2)))
    return data1.where(~nans, 0)


class RealisticColors(GenericCompositor):
    """Create a realistic colours composite for SEVIRI."""

    def __call__(self, projectables, *args, **kwargs):
        """Generate the composite."""
        projectables = self.match_data_arrays(projectables)
        vis06 = projectables[0]
        vis08 = projectables[1]
        hrv = projectables[2]

        try:
            ch3 = 3 * hrv - vis06 - vis08
            ch3.attrs = hrv.attrs
        except ValueError:
            raise IncompatibleAreas

        ndvi = (vis08 - vis06) / (vis08 + vis06)
        ndvi = np.where(ndvi < 0, 0, ndvi)

        ch1 = ndvi * vis06 + (1 - ndvi) * vis08
        ch1.attrs = vis06.attrs
        ch2 = ndvi * vis08 + (1 - ndvi) * vis06
        ch2.attrs = vis08.attrs

        res = super(RealisticColors, self).__call__((ch1, ch2, ch3),
                                                    *args, **kwargs)
        return res


class CloudCompositor(GenericCompositor):
    """Detect clouds based on thresholding and use it as a mask for compositing."""

    def __init__(self, name, transition_min=258.15, transition_max=298.15,
                 transition_gamma=3.0, **kwargs):
        """Collect custom configuration values.

        Args:
            transition_min (float): Values below or equal to this are
                                    clouds -> opaque white
            transition_max (float): Values above this are
                                    cloud free -> transparent
            transition_gamma (float): Gamma correction to apply at the end

        """
        self.transition_min = transition_min
        self.transition_max = transition_max
        self.transition_gamma = transition_gamma
        super(CloudCompositor, self).__init__(name, **kwargs)

    def __call__(self, projectables, **kwargs):
        """Generate the composite."""
        data = projectables[0]

        # Default to rough IR thresholds
        # Values below or equal to this are clouds -> opaque white
        tr_min = self.transition_min
        # Values above this are cloud free -> transparent
        tr_max = self.transition_max
        # Gamma correction
        gamma = self.transition_gamma

        slope = 1 / (tr_min - tr_max)
        offset = 1 - slope * tr_min

        alpha = data.where(data > tr_min, 1.)
        alpha = alpha.where(data <= tr_max, 0.)
        alpha = alpha.where((data <= tr_min) | (data > tr_max), slope * data + offset)

        # gamma adjustment
        alpha **= gamma
        res = super(CloudCompositor, self).__call__((data, alpha), **kwargs)
        return res


class RatioSharpenedRGB(GenericCompositor):
    """Sharpen RGB bands with ratio of a high resolution band to a lower resolution version.

    Any pixels where the ratio is computed to be negative or infinity, it is
    reset to 1. Additionally, the ratio is limited to 1.5 on the high end to
    avoid high changes due to small discrepancies in instrument detector
    footprint. Note that the input data to this compositor must already be
    resampled so all data arrays are the same shape.

    Example::

        R_lo -  1000m resolution - shape=(2000, 2000)
        G - 1000m resolution - shape=(2000, 2000)
        B - 1000m resolution - shape=(2000, 2000)
        R_hi -  500m resolution - shape=(4000, 4000)

        ratio = R_hi / R_lo
        new_R = R_hi
        new_G = G * ratio
        new_B = B * ratio

    """

    def __init__(self, *args, **kwargs):
        """Instanciate the ration sharpener."""
        self.high_resolution_band = kwargs.pop("high_resolution_band", "red")
        if self.high_resolution_band not in ['red', 'green', 'blue', None]:
            raise ValueError("RatioSharpenedRGB.high_resolution_band must "
                             "be one of ['red', 'green', 'blue', None]. Not "
                             "'{}'".format(self.high_resolution_band))
        kwargs.setdefault('common_channel_mask', False)
        super(RatioSharpenedRGB, self).__init__(*args, **kwargs)

    def _get_band(self, high_res, low_res, color, ratio):
        """Figure out what data should represent this color."""
        if self.high_resolution_band == color:
            ret = high_res
        else:
            ret = low_res * ratio
            ret.attrs = low_res.attrs.copy()
        return ret

    def __call__(self, datasets, optional_datasets=None, **info):
        """Sharpen low resolution datasets by multiplying by the ratio of ``high_res / low_res``."""
        if len(datasets) != 3:
            raise ValueError("Expected 3 datasets, got %d" % (len(datasets), ))
        if not all(x.shape == datasets[0].shape for x in datasets[1:]) or \
                (optional_datasets and
                 optional_datasets[0].shape != datasets[0].shape):
            raise IncompatibleAreas('RatioSharpening requires datasets of '
                                    'the same size. Must resample first.')

        new_attrs = {}
        if optional_datasets:
            datasets = self.match_data_arrays(datasets + optional_datasets)
            high_res = datasets[-1]
            p1, p2, p3 = datasets[:3]
            if 'rows_per_scan' in high_res.attrs:
                new_attrs.setdefault('rows_per_scan', high_res.attrs['rows_per_scan'])
            new_attrs.setdefault('resolution', high_res.attrs['resolution'])
            colors = ['red', 'green', 'blue']

            if self.high_resolution_band in colors:
                LOG.debug("Sharpening image with high resolution {} band".format(self.high_resolution_band))
                low_res = datasets[:3][colors.index(self.high_resolution_band)]
                ratio = high_res / low_res
                # make ratio a no-op (multiply by 1) where the ratio is NaN or
                # infinity or it is negative.
                ratio = ratio.where(np.isfinite(ratio) & (ratio >= 0), 1.)
                # we don't need ridiculously high ratios, they just make bright pixels
                ratio = ratio.clip(0, 1.5)
            else:
                LOG.debug("No sharpening band specified for ratio sharpening")
                high_res = None
                ratio = 1.

            r = self._get_band(high_res, p1, 'red', ratio)
            g = self._get_band(high_res, p2, 'green', ratio)
            b = self._get_band(high_res, p3, 'blue', ratio)
        else:
            datasets = self.match_data_arrays(datasets)
            r, g, b = datasets[:3]

        # combine the masks
        mask = ~(r.isnull() | g.isnull() | b.isnull())
        r = r.where(mask)
        g = g.where(mask)
        b = b.where(mask)

        # Collect information that is the same between the projectables
        # we want to use the metadata from the original datasets since the
        # new r, g, b arrays may have lost their metadata during calculations
        info = combine_metadata(*datasets)
        info.update(new_attrs)
        # Update that information with configured information (including name)
        info.update(self.attrs)
        # Force certain pieces of metadata that we *know* to be true
        info.setdefault("standard_name", "true_color")
        return super(RatioSharpenedRGB, self).__call__((r, g, b), **info)


def _mean4(data, offset=(0, 0), block_id=None):
    rows, cols = data.shape
    # we assume that the chunks except the first ones are aligned
    if block_id[0] == 0:
        row_offset = offset[0] % 2
    else:
        row_offset = 0
    if block_id[1] == 0:
        col_offset = offset[1] % 2
    else:
        col_offset = 0
    row_after = (row_offset + rows) % 2
    col_after = (col_offset + cols) % 2
    pad = ((row_offset, row_after), (col_offset, col_after))

    rows2 = rows + row_offset + row_after
    cols2 = cols + col_offset + col_after

    av_data = np.pad(data, pad, 'edge')
    new_shape = (int(rows2 / 2.), 2, int(cols2 / 2.), 2)
    data_mean = np.nanmean(av_data.reshape(new_shape), axis=(1, 3))
    data_mean = np.repeat(np.repeat(data_mean, 2, axis=0), 2, axis=1)
    data_mean = data_mean[row_offset:row_offset + rows, col_offset:col_offset + cols]
    return data_mean


class SelfSharpenedRGB(RatioSharpenedRGB):
    """Sharpen RGB with ratio of a band with a strided-version of itself.

    Example::

        R -  500m resolution - shape=(4000, 4000)
        G - 1000m resolution - shape=(2000, 2000)
        B - 1000m resolution - shape=(2000, 2000)

        ratio = R / four_element_average(R)
        new_R = R
        new_G = G * ratio
        new_B = B * ratio

    """

    @staticmethod
    def four_element_average_dask(d):
        """Average every 4 elements (2x2) in a 2D array."""
        try:
            offset = d.attrs['area'].crop_offset
        except (KeyError, AttributeError):
            offset = (0, 0)

        res = d.data.map_blocks(_mean4, offset=offset, dtype=d.dtype)
        return xr.DataArray(res, attrs=d.attrs, dims=d.dims, coords=d.coords)

    def __call__(self, datasets, optional_datasets=None, **attrs):
        """Generate the composite."""
        colors = ['red', 'green', 'blue']
        if self.high_resolution_band not in colors:
            raise ValueError("SelfSharpenedRGB requires at least one high resolution band, not "
                             "'{}'".format(self.high_resolution_band))

        high_res = datasets[colors.index(self.high_resolution_band)]
        high_mean = self.four_element_average_dask(high_res)
        red = high_mean if self.high_resolution_band == 'red' else datasets[0]
        green = high_mean if self.high_resolution_band == 'green' else datasets[1]
        blue = high_mean if self.high_resolution_band == 'blue' else datasets[2]
        return super(SelfSharpenedRGB, self).__call__((red, green, blue), optional_datasets=(high_res,), **attrs)


class LuminanceSharpeningCompositor(GenericCompositor):
    """Create a high resolution composite by sharpening a low resolution using high resolution luminance.

    This is done by converting to YCbCr colorspace, replacing Y, and convertin back to RGB.
    """

    def __call__(self, projectables, *args, **kwargs):
        """Generate the composite."""
        from trollimage.image import rgb2ycbcr, ycbcr2rgb
        projectables = self.match_data_arrays(projectables)
        luminance = projectables[0].copy()
        luminance /= 100.
        # Limit between min(luminance) ... 1.0
        luminance = da.where(luminance > 1., 1., luminance)

        # Get the enhanced version of the composite to be sharpened
        rgb_img = enhance2dataset(projectables[1])

        # This all will be eventually replaced with trollimage convert() method
        # ycbcr_img = rgb_img.convert('YCbCr')
        # ycbcr_img.data[0, :, :] = luminance
        # rgb_img = ycbcr_img.convert('RGB')

        # Replace luminance of the IR composite
        y__, cb_, cr_ = rgb2ycbcr(rgb_img.data[0, :, :],
                                  rgb_img.data[1, :, :],
                                  rgb_img.data[2, :, :])

        r__, g__, b__ = ycbcr2rgb(luminance, cb_, cr_)
        y_size, x_size = r__.shape
        r__ = da.reshape(r__, (1, y_size, x_size))
        g__ = da.reshape(g__, (1, y_size, x_size))
        b__ = da.reshape(b__, (1, y_size, x_size))

        rgb_img.data = da.vstack((r__, g__, b__))
        return super(LuminanceSharpeningCompositor, self).__call__(rgb_img, *args, **kwargs)


class SandwichCompositor(GenericCompositor):
    """Make a sandwich product."""

    def __call__(self, projectables, *args, **kwargs):
        """Generate the composite."""
        projectables = self.match_data_arrays(projectables)
        luminance = projectables[0]
        luminance = luminance / 100.
        # Limit between min(luminance) ... 1.0
        luminance = luminance.clip(max=1.)

        # Get the enhanced version of the RGB composite to be sharpened
        rgb_img = enhance2dataset(projectables[1])
        rgb_img *= luminance
        return super(SandwichCompositor, self).__call__(rgb_img, *args, **kwargs)


# TODO: Turn this into a weighted RGB compositor
class NaturalEnh(GenericCompositor):
    """Enhanced version of natural color composite by Simon Proud.

    Args:
        ch16_w (float): weight for red channel (1.6 um). Default: 1.3
        ch08_w (float): weight for green channel (0.8 um). Default: 2.5
        ch06_w (float): weight for blue channel (0.6 um). Default: 2.2

    """

    def __init__(self, name, ch16_w=1.3, ch08_w=2.5, ch06_w=2.2,
                 *args, **kwargs):
        """Initialize the class."""
        self.ch06_w = ch06_w
        self.ch08_w = ch08_w
        self.ch16_w = ch16_w
        super(NaturalEnh, self).__init__(name, *args, **kwargs)

    def __call__(self, projectables, *args, **kwargs):
        """Generate the composite."""
        projectables = self.match_data_arrays(projectables)
        ch16 = projectables[0]
        ch08 = projectables[1]
        ch06 = projectables[2]

        ch1 = self.ch16_w * ch16 + self.ch08_w * ch08 + self.ch06_w * ch06
        ch1.attrs = ch16.attrs
        ch2 = ch08
        ch3 = ch06

        return super(NaturalEnh, self).__call__((ch1, ch2, ch3),
                                                *args, **kwargs)


class StaticImageCompositor(GenericCompositor, DataDownloadMixin):
    """A compositor that loads a static image from disk.

    Environment variables in the filename are automatically expanded.

    """

    def __init__(self, name, filename=None, url=None, known_hash=None, area=None,
                 **kwargs):
        """Collect custom configuration values.

        Args:
            filename (str): Name to use when storing and referring to the file
                in the ``data_dir`` cache. If ``url`` is provided (preferred),
                then this is used as the filename in the cache and will be
                appended to ``<data_dir>/composites/<class_name>/``. If
                ``url`` is provided and ``filename`` is not then the
                ``filename`` will be guessed from the ``url``.
                If ``url`` is not provided, then it is assumed ``filename``
                refers to a local file. If the ``filename`` does not come with
                an absolute path, ``data_dir`` will be used as the directory path.
                Environment variables are expanded.
            url (str): URL to remote file. When the composite is created the
                file will be downloaded and cached in Satpy's ``data_dir``.
                Environment variables are expanded.
            known_hash (str or None): Hash of the remote file used to verify
                a successful download. If not provided then the download will
                not be verified. See :func:`satpy.aux_download.register_file`
                for more information.
            area (str): Name of area definition for the image.  Optional
                for images with built-in area definitions (geotiff).

        Use cases:
            1. url + no filename:
               Satpy determines the filename based on the filename in the URL,
               then downloads the URL, and saves it to <data_dir>/<filename>.
               If the file already exists and known_hash is also provided, then the pooch
               library compares the hash of the file to the known_hash. If it does not
               match, then the URL is re-downloaded. If it matches then no download.
            2. url + relative filename:
               Same as case 1 but filename is already provided so download goes to
               <data_dir>/<filename>. Same hashing behavior. This does not check for an
               absolute path.
            3. No url + absolute filename:
               No download, filename is passed directly to generic_image reader. No hashing
               is done.
            4. No url + relative filename:
               Check if <data_dir>/<filename> exists. If it does then make filename an
               absolute path. If it doesn't, then keep it as is and let the exception at
               the bottom of the method get raised.
        """
        filename, url = self._get_cache_filename_and_url(filename, url)
        self._cache_filename = filename
        self._url = url
        self._known_hash = known_hash
        self.area = None
        if area is not None:
            from satpy.resample import get_area_def
            self.area = get_area_def(area)

        super(StaticImageCompositor, self).__init__(name, **kwargs)
        cache_keys = self.register_data_files([])
        self._cache_key = cache_keys[0]

    @staticmethod
    def _check_relative_filename(filename):
        data_dir = satpy.config.get('data_dir')
        path = os.path.join(data_dir, filename)

        return path if os.path.exists(path) else filename

    def _get_cache_filename_and_url(self, filename, url):
        if filename:
            filename = os.path.expanduser(os.path.expandvars(filename))

            if not os.path.isabs(filename) and not url:
                filename = self._check_relative_filename(filename)

        if url:
            url = os.path.expandvars(url)
            if not filename:
                filename = os.path.basename(url)
        elif not filename or not os.path.isabs(filename):
            raise ValueError("StaticImageCompositor needs a remote 'url', "
                             "or absolute path to 'filename', "
                             "or an existing 'filename' relative to Satpy's 'data_dir'.")

        return filename, url

    def register_data_files(self, data_files):
        """Tell Satpy about files we may want to download."""
        if os.path.isabs(self._cache_filename):
            return [None]
        return super().register_data_files([{
            'url': self._url,
            'known_hash': self._known_hash,
            'filename': self._cache_filename,
        }])

    def _retrieve_data_file(self):
        from satpy.aux_download import retrieve
        if os.path.isabs(self._cache_filename):
            return self._cache_filename
        return retrieve(self._cache_key)

    def __call__(self, *args, **kwargs):
        """Call the compositor."""
        from satpy import Scene
        local_file = self._retrieve_data_file()
        scn = Scene(reader='generic_image', filenames=[local_file])
        scn.load(['image'])
        img = scn['image']
        # use compositor parameters as extra metadata
        # most important: set 'name' of the image
        img.attrs.update(self.attrs)
        # Check for proper area definition.  Non-georeferenced images
        # do not have `area` in the attributes
        if 'area' not in img.attrs:
            if self.area is None:
                raise AttributeError("Area definition needs to be configured")
            img.attrs['area'] = self.area
        img.attrs['sensor'] = None
        img.attrs['mode'] = ''.join(img.bands.data)
        img.attrs.pop('modifiers', None)
        img.attrs.pop('calibration', None)
        # Add start time if not present in the filename
        if 'start_time' not in img.attrs or not img.attrs['start_time']:
            import datetime as dt
            img.attrs['start_time'] = dt.datetime.utcnow()
        if 'end_time' not in img.attrs or not img.attrs['end_time']:
            import datetime as dt
            img.attrs['end_time'] = dt.datetime.utcnow()

        return img


class BackgroundCompositor(GenericCompositor):
    """A compositor that overlays one composite on top of another."""

    def __call__(self, projectables, *args, **kwargs):
        """Call the compositor."""
        projectables = self.match_data_arrays(projectables)
        # Get enhanced datasets
        foreground = enhance2dataset(projectables[0], convert_p=True)
        background = enhance2dataset(projectables[1], convert_p=True)
        # Adjust bands so that they match
        # L/RGB -> RGB/RGB
        # LA/RGB -> RGBA/RGBA
        # RGB/RGBA -> RGBA/RGBA
        foreground = add_bands(foreground, background['bands'])
        background = add_bands(background, foreground['bands'])

        # Get merged metadata
        attrs = combine_metadata(foreground, background)
        if attrs.get('sensor') is None:
            # sensor can be a set
            attrs['sensor'] = self._get_sensors(projectables)

        # Stack the images
        if 'A' in foreground.attrs['mode']:
            # Use alpha channel as weight and blend the two composites
            alpha = foreground.sel(bands='A')
            data = []
            # NOTE: there's no alpha band in the output image, it will
            # be added by the data writer
            for band in foreground.mode[:-1]:
                fg_band = foreground.sel(bands=band)
                bg_band = background.sel(bands=band)
                chan = (fg_band * alpha + bg_band * (1 - alpha))
                chan = xr.where(chan.isnull(), bg_band, chan)
                data.append(chan)
        else:
            data = xr.where(foreground.isnull(), background, foreground)
            # Split to separate bands so the mode is correct
            data = [data.sel(bands=b) for b in data['bands']]

        res = super(BackgroundCompositor, self).__call__(data, **kwargs)
        res.attrs.update(attrs)
        return res


class MaskingCompositor(GenericCompositor):
    """A compositor that masks e.g. IR 10.8 channel data using cloud products from NWC SAF."""

    def __init__(self, name, transparency=None, conditions=None, **kwargs):
        """Collect custom configuration values.

        Kwargs:
            transparency (dict): transparency for each cloud type as
                                 key-value pairs in a dictionary.
                                 Will be converted to `conditions`.
                                 DEPRECATED.
            conditions (list): list of three items determining the masking
                               settings.

        Each condition in *conditions* consists of three items:

        - `method`: Numpy method name.  The following are supported
            operations: `less`, `less_equal`, `equal`, `greater_equal`,
            `greater`, `not_equal`, `isnan`, `isfinite`, `isinf`,
            `isneginf`, or `isposinf`.
        - `value`: threshold value of the *mask* applied with the
            operator.  Can be a string, in which case the corresponding
            value will be determined from `flag_meanings` and
            `flag_values` attributes of the mask.
            NOTE: the `value` should not be given to 'is*` methods.
        - `transparency`: transparency from interval [0 ... 100] used
            for the method/threshold. Value of 100 is fully transparent.

        Example::

          >>> conditions = [{'method': 'greater_equal', 'value': 0,
                             'transparency': 100},
                            {'method': 'greater_equal', 'value': 1,
                             'transparency': 80},
                            {'method': 'greater_equal', 'value': 2,
                             'transparency': 0},
                            {'method': 'isnan',
                             'transparency': 100}]
          >>> compositor = MaskingCompositor("masking compositor",
                                             transparency=transparency)
          >>> result = compositor([data, mask])


        This will set transparency of `data` based on the values in
        the `mask` dataset.  Locations where `mask` has values of `0`
        will be fully transparent, locations with `1` will be
        semi-transparent and locations with `2` will be fully visible
        in the resulting image.  In the end all `NaN` areas in the mask are
        set to full transparency.  All the unlisted locations will be
        visible.

        The transparency is implemented by adding an alpha layer to
        the composite.  The locations with transparency of `100` will
        be set to NaN in the data.  If the input `data` contains an
        alpha channel, it will be discarded.

        """
        if transparency:
            LOG.warning("Using 'transparency' is deprecated in "
                        "MaskingCompositor, use 'conditions' instead.")
            self.conditions = []
            for key, transp in transparency.items():
                self.conditions.append({'method': 'equal',
                                        'value': key,
                                        'transparency': transp})
            LOG.info("Converted 'transparency' to 'conditions': %s",
                     str(self.conditions))
        else:
            self.conditions = conditions
        if self.conditions is None:
            raise ValueError("Masking conditions not defined.")

        super(MaskingCompositor, self).__init__(name, **kwargs)

    def __call__(self, projectables, *args, **kwargs):
        """Call the compositor."""
        if len(projectables) != 2:
            raise ValueError("Expected 2 datasets, got %d" % (len(projectables),))
        projectables = self.match_data_arrays(projectables)
        data_in = projectables[0]
        mask_in = projectables[1]
        mask_data = mask_in.data

        alpha_attrs = data_in.attrs.copy()
        if 'bands' in data_in.dims:
            data = [data_in.sel(bands=b) for b in data_in['bands'] if b != 'A']
        else:
            data = [data_in]

        # Create alpha band
        alpha = da.ones((data[0].sizes['y'],
                         data[0].sizes['x']),
                        chunks=data[0].chunks)

        for condition in self.conditions:
            method = condition['method']
            value = condition.get('value', None)
            if isinstance(value, str):
                value = _get_flag_value(mask_in, value)
            transparency = condition['transparency']
            mask = self._get_mask(method, value, mask_data)

            if transparency == 100.0:
                data = self._set_data_nans(data, mask, alpha_attrs)
            alpha_val = 1. - transparency / 100.
            alpha = da.where(mask, alpha_val, alpha)

        alpha = xr.DataArray(data=alpha, attrs=alpha_attrs,
                             dims=data[0].dims, coords=data[0].coords)
        data.append(alpha)

        res = super(MaskingCompositor, self).__call__(data, **kwargs)
        return res

    def _get_mask(self, method, value, mask_data):
        """Get mask array from *mask_data* using *method* and threshold *value*.

        The *method* is the name of a numpy function.

        """
        if method not in MASKING_COMPOSITOR_METHODS:
            raise AttributeError("Unsupported Numpy method %s, use one of %s",
                                 method, str(MASKING_COMPOSITOR_METHODS))

        func = getattr(np, method)

        if value is None:
            return func(mask_data)
        return func(mask_data, value)

    def _set_data_nans(self, data, mask, attrs):
        """Set *data* to nans where *mask* is True.

        The attributes *attrs** will be written to each band in *data*.

        """
        for i, dat in enumerate(data):
            data[i] = xr.where(mask, np.nan, dat)
            data[i].attrs = attrs

        return data


def _get_flag_value(mask, val):
    """Get a numerical value of the named flag.

    This function assumes the naming used in product generated with
    NWC SAF GEO/PPS softwares.

    """
    flag_meanings = mask.attrs['flag_meanings']
    flag_values = mask.attrs['flag_values']
    if isinstance(flag_meanings, str):
        flag_meanings = flag_meanings.split()

    index = flag_meanings.index(val)

    return flag_values[index]


class LongitudeMaskingCompositor(GenericCompositor):
    """Masks areas outside defined longitudes."""

    def __init__(self, name, lon_min=None, lon_max=None, **kwargs):
        """Collect custom configuration values.

        Args:
            lon_min (float): lower longitude limit
            lon_max (float): upper longitude limit
        """
        self.lon_min = lon_min
        self.lon_max = lon_max
        if self.lon_min is None and self.lon_max is None:
            raise ValueError("Masking conditions not defined. \
                At least lon_min or lon_max has to be specified.")
        if not self.lon_min:
            self.lon_min = -180.
        if not self.lon_max:
            self.lon_max = 180.
        super(LongitudeMaskingCompositor, self).__init__(name, **kwargs)

    def __call__(self, projectables, nonprojectables=None, **info):
        """Generate the composite."""
        projectable = projectables[0]
        lons, lats = projectable.attrs["area"].get_lonlats()

        if self.lon_max > self.lon_min:
            lon_min_max = np.logical_and(lons >= self.lon_min, lons <= self.lon_max)
        else:
            lon_min_max = np.logical_or(lons >= self.lon_min, lons <= self.lon_max)

        masked_projectable = projectable.where(lon_min_max)
        return super(LongitudeMaskingCompositor, self).__call__([masked_projectable], **info)<|MERGE_RESOLUTION|>--- conflicted
+++ resolved
@@ -45,18 +45,10 @@
 class IncompatibleAreas(Exception):
     """Error raised upon compositing things of different shapes."""
 
-<<<<<<< HEAD
-
-=======
->>>>>>> a8496c88
 
 class IncompatibleTimes(Exception):
     """Error raised upon compositing things from different times."""
 
-<<<<<<< HEAD
-
-=======
->>>>>>> a8496c88
 
 def check_times(projectables):
     """Check that *projectables* have compatible times."""
@@ -80,10 +72,6 @@
         # Is there a more gracious way to handle this ?
         if np.max(times) - np.min(times) > np.timedelta64(1, 's'):
             raise IncompatibleTimes
-<<<<<<< HEAD
-
-=======
->>>>>>> a8496c88
         mid_time = (np.max(times) - np.min(times)) / 2 + np.min(times)
         return mid_time
 
