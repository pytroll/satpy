#!/usr/bin/env python
# -*- coding: utf-8 -*-

# Copyright (c) 2015-2016

# Author(s):

#   Martin Raspaud <martin.raspaud@smhi.se>
#   David Hoese <david.hoese@ssec.wisc.edu>

# This program is free software: you can redistribute it and/or modify
# it under the terms of the GNU General Public License as published by
# the Free Software Foundation, either version 3 of the License, or
# (at your option) any later version.

# This program is distributed in the hope that it will be useful,
# but WITHOUT ANY WARRANTY; without even the implied warranty of
# MERCHANTABILITY or FITNESS FOR A PARTICULAR PURPOSE.  See the
# GNU General Public License for more details.

# You should have received a copy of the GNU General Public License
# along with this program.  If not, see <http://www.gnu.org/licenses/>.
"""Base classes for composite objects.
"""

import logging
import os

import numpy as np
import six
import yaml

from satpy.config import (CONFIG_PATH, config_search_paths,
                          recursive_dict_update)
from satpy.dataset import InfoObject, Dataset, DatasetID, DATASET_KEYS, combine_info
from satpy.readers import DatasetDict
from satpy.tools import sunzen_corr_cos

try:
    import configparser
except:
    from six.moves import configparser

LOG = logging.getLogger(__name__)


class IncompatibleAreas(Exception):

    """
    Error raised upon compositing things of different shapes.
    """
    pass


class CompositorLoader(object):

    """Read composites using the configuration files on disk.
    """

    def __init__(self, ppp_config_dir=CONFIG_PATH):
        self.modifiers = {}
        self.compositors = {}
        self.ppp_config_dir = ppp_config_dir

    def load_sensor_composites(self, sensor_name):
        """Load all compositor configs for the provided sensor."""
        config_filename = sensor_name + ".yaml"
        LOG.debug("Looking for composites config file %s", config_filename)
        composite_configs = config_search_paths(
            os.path.join("composites", config_filename),
            self.ppp_config_dir, check_exists=True)
        if not composite_configs:
            LOG.debug("No composite config found called {}".format(
                config_filename))
            return
        self._load_config(composite_configs)

    def get_compositor(self, key, sensor_names):
        for sensor_name in sensor_names:
            try:
                return self.compositors[sensor_name][key]
            except KeyError:
                continue
        raise KeyError("Could not find compositor '{}'".format(key))

    def get_modifier(self, key, sensor_names):
        for sensor_name in sensor_names:
            try:
                return self.modifiers[sensor_name][key]
            except KeyError:
                continue
        raise KeyError("Could not find modifier '{}'".format(key))

    def load_compositors(self, sensor_names):
        """Load all compositor configs for the provided sensors.

        Args:
            sensor_names (list of strings): Sensor names that have matching
                                            ``sensor_name.yaml`` config files.

        Returns:
            (comps, mods): Where `comps` is a dictionary:

                    sensor_name -> composite ID -> compositor object

                And `mods` is a dictionary:

                    sensor_name -> modifier name -> (modifier class,
                    modifiers options)

                Note that these dictionaries are copies of those cached in
                this object.
        """
        comps = {}
        mods = {}
        for sensor_name in sensor_names:
            if sensor_name not in self.compositors:
                self.load_sensor_composites(sensor_name)
            if sensor_name in self.compositors:
                comps[sensor_name] = DatasetDict(
                    self.compositors[sensor_name].copy())
                mods[sensor_name] = self.modifiers[sensor_name].copy()
        return comps, mods

    def _process_composite_config(self, composite_name, conf,
                                  composite_type, sensor_id, composite_config, **kwargs):

        compositors = self.compositors[sensor_id]
        modifiers = self.modifiers[sensor_id]

        try:
            options = conf[composite_type][composite_name]
            loader = options.pop('compositor')
        except KeyError:
            if composite_name in compositors or composite_name in modifiers:
                return conf
            raise ValueError("'compositor' missing or empty in %s" %
                             composite_config)

        options['name'] = composite_name
        for prereq_type in ['prerequisites', 'optional_prerequisites']:
            prereqs = []
            for item in options.get(prereq_type, []):
                if isinstance(item, dict):
                    key = DatasetID.from_dict(item)
                    prereqs.append(key)
                else:
                    prereqs.append(item)
            options[prereq_type] = prereqs

        if composite_type == 'composites':
            options.update(**kwargs)
            key = DatasetID.from_dict(options)
            comp = loader(**options)
            compositors[key] = comp
        elif composite_type == 'modifiers':
            modifiers[composite_name] = loader, options

    def _load_config(self, composite_configs, **kwargs):
        if not isinstance(composite_configs, (list, tuple)):
            composite_configs = [composite_configs]

        conf = {}
        for composite_config in composite_configs:
            with open(composite_config) as conf_file:
                conf = recursive_dict_update(conf, yaml.load(conf_file))
        try:
            sensor_name = conf['sensor_name']
        except KeyError:
            LOG.debug('No "sensor_name" tag found in %s, skipping.',
                      composite_config)
            return

        sensor_id = sensor_name.split('/')[-1]
        sensor_deps = sensor_name.split('/')[:-1]

        compositors = self.compositors.setdefault(sensor_id, DatasetDict())
        modifiers = self.modifiers.setdefault(sensor_id, {})

        for sensor_dep in reversed(sensor_deps):
            if sensor_dep not in self.compositors or sensor_dep not in self.modifiers:
                self.load_sensor_composites(sensor_dep)

        if sensor_deps:
            compositors.update(self.compositors[sensor_deps[-1]])
            modifiers.update(self.modifiers[sensor_deps[-1]])

        for composite_type in ['modifiers', 'composites']:
            if composite_type not in conf:
                continue
            for composite_name in conf[composite_type]:
                self._process_composite_config(composite_name, conf,
                                               composite_type, sensor_id, composite_config, **kwargs)


class CompositeBase(InfoObject):

    def __init__(self,
                 name,
                 prerequisites=[],
                 optional_prerequisites=[],
                 metadata_requirements=[],
                 **kwargs):
        # Required info
        kwargs["name"] = name
        kwargs["prerequisites"] = prerequisites
        kwargs["optional_prerequisites"] = optional_prerequisites
        kwargs["metadata_requirements"] = metadata_requirements
        super(CompositeBase, self).__init__(**kwargs)

    def __call__(self, datasets, optional_datasets=None, **info):
        raise NotImplementedError()

    def __str__(self):
        from pprint import pformat
        return pformat(self.info)

    def __repr__(self):
        from pprint import pformat
        return pformat(self.info)

    def apply_modifier_info(self, origin, destination):
        o = getattr(origin, 'info', origin)
        d = getattr(destination, 'info', destination)
        for k in DATASET_KEYS:
            if k == 'modifiers':
                d[k] = self.info[k]
            elif d.get(k) is None:
                if self.info.get(k) is not None:
                    d[k] = self.info[k]
                elif o.get(k) is not None:
                    d[k] = o[k]


class SunZenithCorrector(CompositeBase):
    # FIXME: the cache should be cleaned up
    coszen = {}

    def __call__(self, projectables, **info):
        vis = projectables[0]
        if vis.info.get("sunz_corrected"):
            LOG.debug("Sun zen correction already applied")
            return vis

        if hasattr(vis.info["area"], 'name'):
            area_name = vis.info["area"].name
        else:
            area_name = 'swath' + str(vis.info["area"].lons.shape)
        key = (vis.info["start_time"], area_name)
        LOG.debug("Applying sun zen correction")
        if len(projectables) == 1:
            if key not in self.coszen:
                from pyorbital.astronomy import cos_zen
                LOG.debug("Computing sun zenith angles.")
                self.coszen[key] = np.ma.masked_outside(cos_zen(vis.info["start_time"],
                                                                *vis.info["area"].get_lonlats()),
                                                        # about 88 degrees.
                                                        0.035,
                                                        1,
                                                        copy=False)
            coszen = self.coszen[key]
        else:
            coszen = np.cos(np.deg2rad(projectables[1]))

        if vis.shape != coszen.shape:
            # assume we were given lower resolution szen data than band data
            LOG.debug(
                "Interpolating coszen calculations for higher resolution band")
            factor = int(vis.shape[1] / coszen.shape[1])
            coszen = np.repeat(
                np.repeat(coszen, factor, axis=0), factor, axis=1)

        # sunz correction will be in place so we need a copy
        proj = vis.copy()
        proj = sunzen_corr_cos(proj, coszen)
        vis.mask[coszen < 0] = True
        self.apply_modifier_info(vis, proj)
        return proj


def show(data, filename=None):
    """Show the stretched data.
    """
    from PIL import Image as pil
    img = pil.fromarray(((data - data.min()) * 255.0 /
                         (data.max() - data.min())).astype(np.uint8))
    if filename is None:
        img.show()
    else:
        img.save(filename)


class PSPRayleighReflectance(CompositeBase):

    def __call__(self, projectables, optional_datasets=None, **info):
        """Get the corrected reflectance when removing Rayleigh scattering. Uses
        pyspectral.
        """
        from pyspectral.rayleigh import Rayleigh

        (vis, blue) = projectables
        if vis.shape != blue.shape:
            raise IncompatibleAreas
        try:
            (sata, satz, suna, sunz) = optional_datasets
        except ValueError:
            from pyorbital.astronomy import get_alt_az, sun_zenith_angle
            from pyorbital.orbital import get_observer_look
            sunalt, suna = get_alt_az(
                vis.info['start_time'], *vis.info['area'].get_lonlats())
            sunz = sun_zenith_angle(
                vis.info['start_time'], *vis.info['area'].get_lonlats())
            lons, lats = vis.info['area'].get_lonlats()
            sata, satel = get_observer_look(vis.info['satellite_longitude'],
                                            vis.info['satellite_latitude'],
                                            vis.info['satellite_altitude'],
                                            vis.info['start_time'],
                                            lons, lats, 0)
            satz = 90 - satel

        LOG.info('Removing Rayleigh scattering')

        ssadiff = np.abs(suna - sata)
        ssadiff = np.where(np.greater(ssadiff, 180), 360 - ssadiff, ssadiff)

        corrector = Rayleigh(vis.info['platform_name'], vis.info['sensor'],
                             atmosphere='us-standard', rural_aerosol=False)

        refl_cor_band = corrector.get_reflectance(
            sunz, satz, ssadiff, vis.id.wavelength[1], blue)

        proj = Dataset(vis - refl_cor_band,
                       copy=False,
                       **vis.info)
        self.apply_modifier_info(vis, proj)

        return proj


class NIRReflectance(CompositeBase):

    def __call__(self, projectables, optional_datasets=None, **info):
        """Get the reflectance part of an NIR channel. Not supposed to be used
        for wavelength outside [3, 4] µm.
        """
        try:
            from pyspectral.near_infrared_reflectance import Calculator
        except ImportError:
            LOG.info("Couldn't load pyspectral")
            raise

        nir, tb11 = projectables
        LOG.info('Getting reflective part of %s', nir.info['name'])

        sun_zenith = None
        tb13_4 = None

        for dataset in optional_datasets:
            if (dataset.info['units'] == 'K' and
                    "wavelengh" in dataset.info and
                    dataset.info["wavelength"][0] <= 13.4 <= dataset.info["wavelength"][2]):
                tb13_4 = dataset
            elif dataset.info["standard_name"] == "solar_zenith_angle":
                sun_zenith = dataset

        # Check if the sun-zenith angle was provided:
        if sun_zenith is None:
            from pyorbital.astronomy import sun_zenith_angle as sza
            lons, lats = nir.info["area"].get_lonlats()
            sun_zenith = sza(nir.info['start_time'], lons, lats)

        refl39 = Calculator(nir.info['platform_name'],
<<<<<<< HEAD
                            nir.info['sensor'], nir.info['id'].wavelength[1])
=======
                            nir.info['sensor'], nir.id.wavelength[1])
>>>>>>> a2898c26

        proj = Dataset(refl39.reflectance_from_tbs(sun_zenith, nir,
                                                   tb11, tb13_4) * 100,
                       **nir.info)
        proj.info['units'] = '%'
        self.apply_modifier_info(nir, proj)

        return proj


class CO2Corrector(CompositeBase):

    def __call__(self, projectables, optional_datasets=None, **info):
        """CO2 correction of the brightness temperature of the MSG 3.9um
        channel.

        .. math::

          T4_CO2corr = (BT(IR3.9)^4 + Rcorr)^0.25
          Rcorr = BT(IR10.8)^4 - (BT(IR10.8)-dt_CO2)^4
          dt_CO2 = (BT(IR10.8)-BT(IR13.4))/4.0
        """
        (ir_039, ir_108, ir_134) = projectables
        LOG.info('Applying CO2 correction')
        dt_co2 = (ir_108 - ir_134) / 4.0
        rcorr = ir_108**4 - (ir_108 - dt_co2)**4
        t4_co2corr = ir_039**4 + rcorr
        t4_co2corr = np.ma.where(t4_co2corr > 0.0, t4_co2corr, 0)
        t4_co2corr = t4_co2corr**0.25

        info = ir_039.info.copy()

        proj = Dataset(t4_co2corr, mask=t4_co2corr.mask, **info)

        self.apply_modifier_info(ir_039, proj)

        return proj


class DifferenceCompositor(CompositeBase):

    def __call__(self, projectables, nonprojectables=None, **info):
        if len(projectables) != 2:
            raise ValueError("Expected 2 datasets, got %d" %
                             (len(projectables), ))
        info = combine_info(*projectables)
        info['name'] = self.info['name']

        return Projectable(projectables[0] - projectables[1], **info)


class RGBCompositor(CompositeBase):

    def __call__(self, projectables, nonprojectables=None, **info):
        if len(projectables) != 3:
            raise ValueError("Expected 3 datasets, got %d" %
                             (len(projectables), ))
        try:
            the_data = np.rollaxis(
                np.ma.dstack([projectable for projectable in projectables]),
                axis=2)
        except ValueError:
            raise IncompatibleAreas
        # info = projectables[0].info.copy()
        # info.update(projectables[1].info)
        # info.update(projectables[2].info)
        info = combine_info(*projectables)
        info.update(self.info)
        # FIXME: should this be done here ?
        info["wavelength"] = None
        info.pop("units", None)
        sensor = set()
        for projectable in projectables:
            current_sensor = projectable.info.get("sensor", None)
            if current_sensor:
                if isinstance(current_sensor, (str, bytes, six.text_type)):
                    sensor.add(current_sensor)
                else:
                    sensor |= current_sensor
        if len(sensor) == 0:
            sensor = None
        elif len(sensor) == 1:
            sensor = list(sensor)[0]
        info["sensor"] = sensor
        info["mode"] = "RGB"
        return Dataset(data=the_data, **info)


class PaletteCompositor(RGBCompositor):

    def __call__(self, projectables, **info):
        if len(projectables) != 2:
            raise ValueError("Expected 2 datasets, got %d" %
                             (len(projectables), ))

        # TODO: support datasets with palette to delegate this to the image
        # writer.

        data, palette = projectables
        palette = palette / 255.0

        from trollimage.colormap import Colormap
        if data.dtype == np.dtype('uint8'):
            tups = [(val, tuple(tup))
                    for (val, tup) in enumerate(palette[:-1])]
            colormap = Colormap(*tups)
        elif 'valid_range' in data.info:
            tups = [(val, tuple(tup))
                    for (val, tup) in enumerate(palette[:-1])]
            colormap = Colormap(*tups)
            colormap.set_range(*data.info['valid_range'])
        r, g, b = colormap.colorize(data)
        r[data.mask] = palette[-1][0]
        g[data.mask] = palette[-1][1]
        b[data.mask] = palette[-1][2]
        r = Dataset(r, copy=False, mask=data.mask, **data.info)
        g = Dataset(g, copy=False, mask=data.mask, **data.info)
        b = Dataset(b, copy=False, mask=data.mask, **data.info)

        return super(PaletteCompositor, self).__call__((r, g, b), **data.info)


class Airmass(RGBCompositor):

    def __call__(self, projectables, *args, **kwargs):
        """Make an airmass RGB image composite.

        +--------------------+--------------------+--------------------+
        | Channels           | Temp               | Gamma              |
        +====================+====================+====================+
        | WV6.2 - WV7.3      |     -25 to 0 K     | gamma 1            |
        +--------------------+--------------------+--------------------+
        | IR9.7 - IR10.8     |     -40 to 5 K     | gamma 1            |
        +--------------------+--------------------+--------------------+
        | WV6.2              |   243 to 208 K     | gamma 1            |
        +--------------------+--------------------+--------------------+
        """
        try:
            res = RGBCompositor.__call__(self, (projectables[0] - projectables[1],
                                                projectables[2] -
                                                projectables[3],
                                                projectables[0]), *args, **kwargs)
        except ValueError:
            raise IncompatibleAreas
        return res


class Convection(RGBCompositor):

    def __call__(self, projectables, *args, **kwargs):
        """Make a Severe Convection RGB image composite.

        +--------------------+--------------------+--------------------+
        | Channels           | Span               | Gamma              |
        +====================+====================+====================+
        | WV6.2 - WV7.3      |     -30 to 0 K     | gamma 1            |
        +--------------------+--------------------+--------------------+
        | IR3.9 - IR10.8     |      0 to 55 K     | gamma 1            |
        +--------------------+--------------------+--------------------+
        | IR1.6 - VIS0.6     |    -70 to 20 %     | gamma 1            |
        +--------------------+--------------------+--------------------+
        """
        try:
            res = RGBCompositor.__call__(self, (projectables[3] - projectables[4],
                                                projectables[2] -
                                                projectables[5],
                                                projectables[1] - projectables[0]),
                                         *args, **kwargs)
        except ValueError:
            raise IncompatibleAreas
        return res


class Dust(RGBCompositor):

    def __call__(self, projectables, *args, **kwargs):
        """Make a dust (or fog or night_fog) RGB image composite.

        Fog:
        +--------------------+--------------------+--------------------+
        | Channels           | Temp               | Gamma              |
        +====================+====================+====================+
        | IR12.0 - IR10.8    |     -4 to 2 K      | gamma 1            |
        +--------------------+--------------------+--------------------+
        | IR10.8 - IR8.7     |      0 to 6 K      | gamma 2.0          |
        +--------------------+--------------------+--------------------+
        | IR10.8             |   243 to 283 K     | gamma 1            |
        +--------------------+--------------------+--------------------+

        Dust:
        +--------------------+--------------------+--------------------+
        | Channels           | Temp               | Gamma              |
        +====================+====================+====================+
        | IR12.0 - IR10.8    |     -4 to 2 K      | gamma 1            |
        +--------------------+--------------------+--------------------+
        | IR10.8 - IR8.7     |     0 to 15 K      | gamma 2.5          |
        +--------------------+--------------------+--------------------+
        | IR10.8             |   261 to 289 K     | gamma 1            |
        +--------------------+--------------------+--------------------+
        """
        try:
            res = RGBCompositor.__call__(self, (projectables[2] - projectables[1],
                                                projectables[1] -
                                                projectables[0],
                                                projectables[1]), *args, **kwargs)
        except ValueError:
            raise IncompatibleAreas

        return res<|MERGE_RESOLUTION|>--- conflicted
+++ resolved
@@ -370,11 +370,7 @@
             sun_zenith = sza(nir.info['start_time'], lons, lats)
 
         refl39 = Calculator(nir.info['platform_name'],
-<<<<<<< HEAD
-                            nir.info['sensor'], nir.info['id'].wavelength[1])
-=======
                             nir.info['sensor'], nir.id.wavelength[1])
->>>>>>> a2898c26
 
         proj = Dataset(refl39.reflectance_from_tbs(sun_zenith, nir,
                                                    tb11, tb13_4) * 100,
