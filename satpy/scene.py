--- conflicted
+++ resolved
@@ -882,21 +882,11 @@
                 continue
             if self._update_area(dataset, parent_dataset, new_scn, ds_id, pres):
                 continue
-<<<<<<< HEAD
             LOG.debug("Resampling %s", ds_id)
             source_area = dataset.attrs["area"]
             res = self._reduce_and_resample(dataset, source_area,
                                             destination_area, reduce_data,
                                             resamplers, reductions, resample_kwargs)
-=======
-
-            dataset, source_area = self._reduce_data(dataset, destination_area,
-                                                     reduce_data, reductions, resample_kwargs)
-
-            LOG.debug("Resampling %s", ds_id)
-            res = self._resample_dataset(source_area, destination_area, dataset, resamplers, resample_kwargs)
-
->>>>>>> 2d8d8835
             new_datasets[ds_id] = res
             if ds_id in new_scn._datasets:
                 new_scn._datasets[ds_id] = res
@@ -988,8 +978,8 @@
             resamplers[source_area] = resampler
             self._resamplers[key] = resampler
 
-    def _reduce_data(self, dataset, destination_area, reduce_data, reductions, resample_kwargs):
-        source_area = dataset.attrs["area"]
+    def _reduce_data(self, dataset, source_area, destination_area, reduce_data,
+                     reductions, resample_kwargs):
         if not reduce_data:
             LOG.debug("Data reduction disabled by the user")
             return dataset, source_area
