--- conflicted
+++ resolved
@@ -335,19 +335,11 @@
     compositor: !!python/name:satpy.composites.GenericCompositor
     prerequisites:
       - name: nir_13
-<<<<<<< HEAD
-        modifiers: [ effective_solar_pathlength_corrected ]
-      - name: vis_06
-        modifiers: [ effective_solar_pathlength_corrected ]
+        modifiers: [effective_solar_pathlength_corrected]
+      - name: vis_06
+        modifiers: [effective_solar_pathlength_corrected]
       - name: nir_16
-        modifiers: [ effective_solar_pathlength_corrected ]
-=======
-        modifiers: [sunz_corrected, sunz_reduced]
-      - name: vis_06
-        modifiers: [sunz_corrected, sunz_reduced]
-      - name: nir_16
-        modifiers: [sunz_corrected, sunz_reduced]
->>>>>>> 5d77ca4e
+        modifiers: [effective_solar_pathlength_corrected]
     standard_name: cimss_cloud_type
 
   cloud_type_with_night_ir105:
