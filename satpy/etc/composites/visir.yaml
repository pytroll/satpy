sensor_name: visir

modifiers:
  sunz_corrected:
    compositor: !!python/name:satpy.composites.SunZenithCorrector
    optional_prerequisites:
    - satellite_zenith_angle

  effective_solar_pathlength_corrected:
    compositor: !!python/name:satpy.composites.EffectiveSolarPathLengthCorrector

  co2_corrected:
    compositor: !!python/name:satpy.composites.CO2Corrector
    prerequisites:
    - 10.8
    - 13.4

  nir_reflectance:
    compositor: !!python/name:satpy.composites.NIRReflectance
    prerequisites:
    - 11
    optional_prerequisites:
    - solar_zenith_angle
    - 13.4

  nir_emissive:
    compositor: !!python/name:satpy.composites.NIREmissivePartFromReflectance
    prerequisites:
    - 11
    optional_prerequisites:
    - solar_zenith_angle
    - 13.4

  atm_correction:
    compositor: !!python/name:satpy.composites.PSPAtmosphericalCorrection
    optional_prerequisites:
    - satellite_zenith_angle

  rayleigh_corrected:
    compositor: !!python/name:satpy.composites.PSPRayleighReflectance
    atmosphere: us-standard
    aerosol_type: rayleigh_only
    prerequisites:
    - wavelength: 0.67
      modifiers: [sunz_corrected]
    optional_prerequisites:
    - satellite_azimuth_angle
    - satellite_zenith_angle
    - solar_azimuth_angle
    - solar_zenith_angle

  rayleigh_corrected_marine_tropical:
    compositor: !!python/name:satpy.composites.PSPRayleighReflectance
    atmosphere: tropical
    aerosol_type: marine_tropical_aerosol
    prerequisites:
    - wavelength: 0.67
      modifiers: [sunz_corrected]
    optional_prerequisites:
    - satellite_azimuth_angle
    - satellite_zenith_angle
    - solar_azimuth_angle
    - solar_zenith_angle

  rayleigh_corrected_desert:
    compositor: !!python/name:satpy.composites.PSPRayleighReflectance
    atmosphere: tropical
    aerosol_type: desert_aerosol
    prerequisites:
    - wavelength: 0.67
      modifiers: [sunz_corrected]
    optional_prerequisites:
    - satellite_azimuth_angle
    - satellite_zenith_angle
    - solar_azimuth_angle
    - solar_zenith_angle

  rayleigh_corrected_land:
    compositor: !!python/name:satpy.composites.PSPRayleighReflectance
    atmosphere: us-standard
    aerosol_type: continental_average_aerosol
    prerequisites:
    - wavelength: 0.67
      modifiers: [sunz_corrected]
    optional_prerequisites:
    - satellite_azimuth_angle
    - satellite_zenith_angle
    - solar_azimuth_angle
    - solar_zenith_angle

composites:

<<<<<<< HEAD
  diff_6.7_7.3:
    compositor: !!python/name:satpy.composites.DifferenceCompositor
    prerequisites:
      - wavelength: 6.7
      - wavelength: 7.3

  diff_12.0_10.8:
    compositor: !!python/name:satpy.composites.DifferenceCompositor
    prerequisites:
      - 12.0
      - 10.8

  diff_10.8_8.7:
    compositor: !!python/name:satpy.composites.DifferenceCompositor
    prerequisites:
      - 10.8
      - 8.7

  diff_10.8_3.9:
    compositor: !!python/name:satpy.composites.DifferenceCompositor
    prerequisites:
      - 10.8
      - 3.9

  airmass:
    compositor: !!python/name:satpy.composites.GenericCompositor
    prerequisites:
    - diff_6.7_7.3
=======
  airmass:
    compositor: !!python/name:satpy.composites.GenericCompositor
    prerequisites:
    - compositor: !!python/name:satpy.composites.DifferenceCompositor
      prerequisites:
      - wavelength: 6.2
      - wavelength: 7.3
>>>>>>> 3267b94e
    - compositor: !!python/name:satpy.composites.DifferenceCompositor
      prerequisites:
        - wavelength: 9.7
        - wavelength: 10.8
    - wavelength: 6.2
    standard_name: airmass

  ash:
    compositor: !!python/name:satpy.composites.GenericCompositor
    prerequisites:
<<<<<<< HEAD
    - diff_12.0_10.8
    - diff_10.8_8.7
=======
    - compositor: !!python/name:satpy.composites.DifferenceCompositor
      prerequisites:
      - 12.0
      - 10.8
    - compositor: !!python/name:satpy.composites.DifferenceCompositor
      prerequisites:
      - 10.8
      - 8.7
>>>>>>> 3267b94e
    - 10.8
    standard_name: ash

  cloudtop:
    compositor: !!python/name:satpy.composites.GenericCompositor
    prerequisites:
    - 3.9
    - 10.8
    - 12.0
    standard_name: cloudtop

  convection:
    compositor: !!python/name:satpy.composites.GenericCompositor
    prerequisites:
    - compositor: !!python/name:satpy.composites.DifferenceCompositor
      prerequisites:
        - 6.2
        - 7.3
    - compositor: !!python/name:satpy.composites.DifferenceCompositor
      prerequisites:
        - 3.9
        - 10.8
    - compositor: !!python/name:satpy.composites.DifferenceCompositor
      prerequisites:
        - 1.6
        - 0.6
    standard_name: convection
    
  snow:
    compositor: !!python/name:satpy.composites.GenericCompositor
    prerequisites:
    - wavelength: 0.8
      modifiers: [sunz_corrected]
    - wavelength: 1.63
      modifiers: [sunz_corrected]
    - wavelength: 3.9
      modifiers: [nir_reflectance]
    standard_name: snow
    
  day_microphysics:
    compositor: !!python/name:satpy.composites.GenericCompositor
    prerequisites:
    - wavelength: 0.85
      modifiers: [sunz_corrected]
    - wavelength: 3.9
      modifiers: [nir_reflectance]
    - 10.8
    standard_name: day_microphysics
    
  dust:
    compositor: !!python/name:satpy.composites.GenericCompositor
    prerequisites:
<<<<<<< HEAD
    - diff_12.0_10.8
    - diff_10.8_8.7
=======
    - compositor: !!python/name:satpy.composites.DifferenceCompositor
      prerequisites:
      - 12.0
      - 10.8
    - compositor: !!python/name:satpy.composites.DifferenceCompositor
      prerequisites:
      - 10.8
      - 8.7
>>>>>>> 3267b94e
    - 10.8
    standard_name: dust

  fog:
    compositor: !!python/name:satpy.composites.GenericCompositor
    prerequisites:
<<<<<<< HEAD
    - diff_12.0_10.8
    - diff_10.8_8.7
=======
    - compositor: !!python/name:satpy.composites.DifferenceCompositor
      prerequisites:
      - 12.0
      - 10.8
    - compositor: !!python/name:satpy.composites.DifferenceCompositor
      prerequisites:
      - 10.8
      - 8.7
>>>>>>> 3267b94e
    - 10.8
    standard_name: fog

  green_snow:
    compositor: !!python/name:satpy.composites.GenericCompositor
    prerequisites:
    - 1.63
    - 0.635
    - 10.8
    standard_name: green_snow

  natural_color:
    compositor: !!python/name:satpy.composites.GenericCompositor
    prerequisites:
    - 1.63
    - 0.85
    - 0.635
    standard_name: natural_color

  natural_color_sun:
    compositor: !!python/name:satpy.composites.GenericCompositor
    prerequisites:
    - wavelength: 1.63
      modifiers: [sunz_corrected]
    - wavelength: 0.85
      modifiers: [sunz_corrected]
    - wavelength: 0.635
      modifiers: [sunz_corrected]
    standard_name: natural_color

  night_fog:
    compositor: !!python/name:satpy.composites.GenericCompositor
    prerequisites:
<<<<<<< HEAD
    - diff_12.0_10.8
    - diff_10.8_3.9
=======
    - compositor: !!python/name:satpy.composites.DifferenceCompositor
      prerequisites:
      - 12.0
      - 10.8
    - compositor: !!python/name:satpy.composites.DifferenceCompositor
      prerequisites:
      - 10.8
      - 3.9
>>>>>>> 3267b94e
    - 10.8
    standard_name: night_fog

  overview:
    compositor: !!python/name:satpy.composites.GenericCompositor
    prerequisites:
    - 0.6
    - 0.8
    - 10.8
    standard_name: overview

  overview_sun:
    compositor: !!python/name:satpy.composites.GenericCompositor
    prerequisites:
    - wavelength: 0.6
      modifiers: [sunz_corrected]
    - wavelength: 0.8
      modifiers: [sunz_corrected]
    - 10.8
    standard_name: overview

  true_color_raw:
    compositor: !!python/name:satpy.composites.GenericCompositor
    prerequisites:
    - 0.65
    - 0.5
    - 0.45
    standard_name: true_color

  natural_with_night_fog:
    compositor: !!python/name:satpy.composites.DayNightCompositor
    standard_name: natural_with_night_fog
    prerequisites:
      - natural_color
      - night_fog
      - solar_zenith_angle

  cloudmask:
    compositor: !!python/name:satpy.composites.PaletteCompositor
    prerequisites:
    - cma
    - cma_pal
    standard_name: cloudmask

  cloudmask_extended:
    compositor: !!python/name:satpy.composites.PaletteCompositor
    prerequisites:
    - cma_extended
    - cma_extended_pal
    standard_name: cloudmask

  cloudtype:
    compositor: !!python/name:satpy.composites.PaletteCompositor
    prerequisites:
    - ct
    - ct_pal
    standard_name: cloudtype

  cloud_top_height:
    compositor: !!python/name:satpy.composites.cloud_products.CloudTopHeightCompositor
    prerequisites:
    - ctth_alti
    - ctth_alti_pal
    - ctth_status_flag
    standard_name: cloud_top_height

  cloud_top_pressure:
    compositor: !!python/name:satpy.composites.PaletteCompositor
    prerequisites:
    - ctth_pres
    - ctth_pres_pal
    standard_name: cloud_top_pressure

  cloud_top_temperature:
    compositor: !!python/name:satpy.composites.PaletteCompositor
    prerequisites:
    - ctth_tempe
    - ctth_tempe_pal
    standard_name: cloud_top_temperature

  cloud_top_phase:
    compositor: !!python/name:satpy.composites.PaletteCompositor
    prerequisites:
    - cpp_phase
    - cpp_phase_pal
    standard_name: cloud_top_phase

  cloud_drop_effective_radius:
    compositor: !!python/name:satpy.composites.PaletteCompositor
    prerequisites:
    - cpp_reff
    - cpp_reff_pal
    standard_name: cloud_drop_effective_radius

  night_microphysics:
    compositor: !!python/name:satpy.composites.GenericCompositor
    prerequisites:
<<<<<<< HEAD
    - diff_12.0_10.8
    - diff_10.8_3.9
=======
    - compositor: !!python/name:satpy.composites.DifferenceCompositor
      prerequisites:
      - 12.0
      - 10.8
    - compositor: !!python/name:satpy.composites.DifferenceCompositor
      prerequisites:
      - 10.8
      - 3.9
>>>>>>> 3267b94e
    - 10.8
    standard_name: night_microphysics

  ir108_3d:
    compositor: !!python/name:satpy.composites.GenericCompositor
    standard_name: ir108_3d
    prerequisites:
      - wavelength: 10.8

  ir_cloud_day:
    standard_name: ir_cloud_day
    compositor: !!python/name:satpy.composites.CloudCompositor
    prerequisites:
      - 10.8
    transition_min: 258.15
    transition_max: 298.15
    transition_gamma: 3.0<|MERGE_RESOLUTION|>--- conflicted
+++ resolved
@@ -90,36 +90,6 @@
 
 composites:
 
-<<<<<<< HEAD
-  diff_6.7_7.3:
-    compositor: !!python/name:satpy.composites.DifferenceCompositor
-    prerequisites:
-      - wavelength: 6.7
-      - wavelength: 7.3
-
-  diff_12.0_10.8:
-    compositor: !!python/name:satpy.composites.DifferenceCompositor
-    prerequisites:
-      - 12.0
-      - 10.8
-
-  diff_10.8_8.7:
-    compositor: !!python/name:satpy.composites.DifferenceCompositor
-    prerequisites:
-      - 10.8
-      - 8.7
-
-  diff_10.8_3.9:
-    compositor: !!python/name:satpy.composites.DifferenceCompositor
-    prerequisites:
-      - 10.8
-      - 3.9
-
-  airmass:
-    compositor: !!python/name:satpy.composites.GenericCompositor
-    prerequisites:
-    - diff_6.7_7.3
-=======
   airmass:
     compositor: !!python/name:satpy.composites.GenericCompositor
     prerequisites:
@@ -127,7 +97,6 @@
       prerequisites:
       - wavelength: 6.2
       - wavelength: 7.3
->>>>>>> 3267b94e
     - compositor: !!python/name:satpy.composites.DifferenceCompositor
       prerequisites:
         - wavelength: 9.7
@@ -138,10 +107,6 @@
   ash:
     compositor: !!python/name:satpy.composites.GenericCompositor
     prerequisites:
-<<<<<<< HEAD
-    - diff_12.0_10.8
-    - diff_10.8_8.7
-=======
     - compositor: !!python/name:satpy.composites.DifferenceCompositor
       prerequisites:
       - 12.0
@@ -150,7 +115,6 @@
       prerequisites:
       - 10.8
       - 8.7
->>>>>>> 3267b94e
     - 10.8
     standard_name: ash
 
@@ -203,10 +167,6 @@
   dust:
     compositor: !!python/name:satpy.composites.GenericCompositor
     prerequisites:
-<<<<<<< HEAD
-    - diff_12.0_10.8
-    - diff_10.8_8.7
-=======
     - compositor: !!python/name:satpy.composites.DifferenceCompositor
       prerequisites:
       - 12.0
@@ -215,17 +175,12 @@
       prerequisites:
       - 10.8
       - 8.7
->>>>>>> 3267b94e
     - 10.8
     standard_name: dust
 
   fog:
     compositor: !!python/name:satpy.composites.GenericCompositor
     prerequisites:
-<<<<<<< HEAD
-    - diff_12.0_10.8
-    - diff_10.8_8.7
-=======
     - compositor: !!python/name:satpy.composites.DifferenceCompositor
       prerequisites:
       - 12.0
@@ -234,7 +189,6 @@
       prerequisites:
       - 10.8
       - 8.7
->>>>>>> 3267b94e
     - 10.8
     standard_name: fog
 
@@ -268,10 +222,6 @@
   night_fog:
     compositor: !!python/name:satpy.composites.GenericCompositor
     prerequisites:
-<<<<<<< HEAD
-    - diff_12.0_10.8
-    - diff_10.8_3.9
-=======
     - compositor: !!python/name:satpy.composites.DifferenceCompositor
       prerequisites:
       - 12.0
@@ -280,7 +230,6 @@
       prerequisites:
       - 10.8
       - 3.9
->>>>>>> 3267b94e
     - 10.8
     standard_name: night_fog
 
@@ -378,10 +327,6 @@
   night_microphysics:
     compositor: !!python/name:satpy.composites.GenericCompositor
     prerequisites:
-<<<<<<< HEAD
-    - diff_12.0_10.8
-    - diff_10.8_3.9
-=======
     - compositor: !!python/name:satpy.composites.DifferenceCompositor
       prerequisites:
       - 12.0
@@ -390,7 +335,6 @@
       prerequisites:
       - 10.8
       - 3.9
->>>>>>> 3267b94e
     - 10.8
     standard_name: night_microphysics
 
