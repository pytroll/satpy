reader:
  description: NC Reader for SLSTR data
  name: nc_slstr
  sensors: [slstr]
  default_channels: []
  reader: !!python/name:satpy.readers.yaml_reader.FileYAMLReader

file_types:
    esa_l1b_an:
        file_reader: !!python/name:satpy.readers.nc_slstr.NCSLSTR1B
        file_patterns: ['{mission_id:3s}_SL_{processing_level:1s}_{datatype_id:_<6s}_{start_time:%Y%m%dT%H%M%S}_{end_time:%Y%m%dT%H%M%S}_{creation_time:%Y%m%dT%H%M%S}_{duration:4d}_{cycle:3d}_{relative_orbit:3d}_{frame:4d}_{centre:3s}_{mode:1s}_{timeliness:2s}_{collection:3s}.SEN3/{dataset_name}_radiance_an.nc']
    esa_l1b_ao:
        file_reader: !!python/name:satpy.readers.nc_slstr.NCSLSTR1B
        file_patterns: ['{mission_id:3s}_SL_{processing_level:1s}_{datatype_id:_<6s}_{start_time:%Y%m%dT%H%M%S}_{end_time:%Y%m%dT%H%M%S}_{creation_time:%Y%m%dT%H%M%S}_{duration:4d}_{cycle:3d}_{relative_orbit:3d}_{frame:4d}_{centre:3s}_{mode:1s}_{timeliness:2s}_{collection:3s}.SEN3/{dataset_name}_radiance_ao.nc']
    esa_l1b_bn:
        file_reader: !!python/name:satpy.readers.nc_slstr.NCSLSTR1B
        file_patterns: ['{mission_id:3s}_SL_{processing_level:1s}_{datatype_id:_<6s}_{start_time:%Y%m%dT%H%M%S}_{end_time:%Y%m%dT%H%M%S}_{creation_time:%Y%m%dT%H%M%S}_{duration:4d}_{cycle:3d}_{relative_orbit:3d}_{frame:4d}_{centre:3s}_{mode:1s}_{timeliness:2s}_{collection:3s}.SEN3/{dataset_name}_radiance_bn.nc']
    esa_l1b_bo:
        file_reader: !!python/name:satpy.readers.nc_slstr.NCSLSTR1B
        file_patterns: ['{mission_id:3s}_SL_{processing_level:1s}_{datatype_id:_<6s}_{start_time:%Y%m%dT%H%M%S}_{end_time:%Y%m%dT%H%M%S}_{creation_time:%Y%m%dT%H%M%S}_{duration:4d}_{cycle:3d}_{relative_orbit:3d}_{frame:4d}_{centre:3s}_{mode:1s}_{timeliness:2s}_{collection:3s}.SEN3/{dataset_name}_radiance_bo.nc']
    esa_l1b_cn:
        file_reader: !!python/name:satpy.readers.nc_slstr.NCSLSTR1B
        file_patterns: ['{mission_id:3s}_SL_{processing_level:1s}_{datatype_id:_<6s}_{start_time:%Y%m%dT%H%M%S}_{end_time:%Y%m%dT%H%M%S}_{creation_time:%Y%m%dT%H%M%S}_{duration:4d}_{cycle:3d}_{relative_orbit:3d}_{frame:4d}_{centre:3s}_{mode:1s}_{timeliness:2s}_{collection:3s}.SEN3/{dataset_name}_radiance_cn.nc']
    esa_l1b_co:
        file_reader: !!python/name:satpy.readers.nc_slstr.NCSLSTR1B
        file_patterns: ['{mission_id:3s}_SL_{processing_level:1s}_{datatype_id:_<6s}_{start_time:%Y%m%dT%H%M%S}_{end_time:%Y%m%dT%H%M%S}_{creation_time:%Y%m%dT%H%M%S}_{duration:4d}_{cycle:3d}_{relative_orbit:3d}_{frame:4d}_{centre:3s}_{mode:1s}_{timeliness:2s}_{collection:3s}.SEN3/{dataset_name}_radiance_co.nc']
    esa_l1b_tir:
        file_reader: !!python/name:satpy.readers.nc_slstr.NCSLSTR1B
        file_patterns: ['{mission_id:3s}_SL_{processing_level:1s}_{datatype_id:_<6s}_{start_time:%Y%m%dT%H%M%S}_{end_time:%Y%m%dT%H%M%S}_{creation_time:%Y%m%dT%H%M%S}_{duration:4d}_{cycle:3d}_{relative_orbit:3d}_{frame:4d}_{centre:3s}_{mode:1s}_{timeliness:2s}_{collection:3s}.SEN3/{dataset_name}_BT_{stripe:1s}{view:1s}.nc']
    esa_angles:
        file_reader: !!python/name:satpy.readers.nc_slstr.NCSLSTRAngles
        file_patterns: ['{mission_id:3s}_SL_{processing_level:1s}_{datatype_id:_<6s}_{start_time:%Y%m%dT%H%M%S}_{end_time:%Y%m%dT%H%M%S}_{creation_time:%Y%m%dT%H%M%S}_{duration:4d}_{cycle:3d}_{relative_orbit:3d}_{frame:4d}_{centre:3s}_{mode:1s}_{timeliness:2s}_{collection:3s}.SEN3/geometry_t{view:1s}.nc']
    esa_geo_an:
        file_reader: !!python/name:satpy.readers.nc_slstr.NCSLSTRGeo
        file_patterns: ['{mission_id:3s}_SL_{processing_level:1s}_{datatype_id:_<6s}_{start_time:%Y%m%dT%H%M%S}_{end_time:%Y%m%dT%H%M%S}_{creation_time:%Y%m%dT%H%M%S}_{duration:4d}_{cycle:3d}_{relative_orbit:3d}_{frame:4d}_{centre:3s}_{mode:1s}_{timeliness:2s}_{collection:3s}.SEN3/geodetic_a{view:1s}.nc']
    esa_geo_in:
        file_reader: !!python/name:satpy.readers.nc_slstr.NCSLSTRGeo
        file_patterns: ['{mission_id:3s}_SL_{processing_level:1s}_{datatype_id:_<6s}_{start_time:%Y%m%dT%H%M%S}_{end_time:%Y%m%dT%H%M%S}_{creation_time:%Y%m%dT%H%M%S}_{duration:4d}_{cycle:3d}_{relative_orbit:3d}_{frame:4d}_{centre:3s}_{mode:1s}_{timeliness:2s}_{collection:3s}.SEN3/geodetic_i{view:1s}.nc']
    esa_l1b_flag_an:
        file_reader: !!python/name:satpy.readers.nc_slstr.NCSLSTRFlag
        file_patterns: ['{mission_id:3s}_SL_{processing_level:1s}_{datatype_id:_<6s}_{start_time:%Y%m%dT%H%M%S}_{end_time:%Y%m%dT%H%M%S}_{creation_time:%Y%m%dT%H%M%S}_{duration:4d}_{cycle:3d}_{relative_orbit:3d}_{frame:4d}_{centre:3s}_{mode:1s}_{timeliness:2s}_{collection:3s}.SEN3/flags_an.nc']
    esa_l1b_flag_bn:
        file_reader: !!python/name:satpy.readers.nc_slstr.NCSLSTRFlag
        file_patterns: ['{mission_id:3s}_SL_{processing_level:1s}_{datatype_id:_<6s}_{start_time:%Y%m%dT%H%M%S}_{end_time:%Y%m%dT%H%M%S}_{creation_time:%Y%m%dT%H%M%S}_{duration:4d}_{cycle:3d}_{relative_orbit:3d}_{frame:4d}_{centre:3s}_{mode:1s}_{timeliness:2s}_{collection:3s}.SEN3/flags_bn.nc']
    esa_l1b_flag_cn:
        file_reader: !!python/name:satpy.readers.nc_slstr.NCSLSTRFlag
        file_patterns: ['{mission_id:3s}_SL_{processing_level:1s}_{datatype_id:_<6s}_{start_time:%Y%m%dT%H%M%S}_{end_time:%Y%m%dT%H%M%S}_{creation_time:%Y%m%dT%H%M%S}_{duration:4d}_{cycle:3d}_{relative_orbit:3d}_{frame:4d}_{centre:3s}_{mode:1s}_{timeliness:2s}_{collection:3s}.SEN3/flags_cn.nc']
    esa_l1b_flag_in:
        file_reader: !!python/name:satpy.readers.nc_slstr.NCSLSTRFlag
        file_patterns: ['{mission_id:3s}_SL_{processing_level:1s}_{datatype_id:_<6s}_{start_time:%Y%m%dT%H%M%S}_{end_time:%Y%m%dT%H%M%S}_{creation_time:%Y%m%dT%H%M%S}_{duration:4d}_{cycle:3d}_{relative_orbit:3d}_{frame:4d}_{centre:3s}_{mode:1s}_{timeliness:2s}_{collection:3s}.SEN3/flags_in.nc']
    esa_l1b_flag_ao:
        file_reader: !!python/name:satpy.readers.nc_slstr.NCSLSTRFlag
        file_patterns: ['{mission_id:3s}_SL_{processing_level:1s}_{datatype_id:_<6s}_{start_time:%Y%m%dT%H%M%S}_{end_time:%Y%m%dT%H%M%S}_{creation_time:%Y%m%dT%H%M%S}_{duration:4d}_{cycle:3d}_{relative_orbit:3d}_{frame:4d}_{centre:3s}_{mode:1s}_{timeliness:2s}_{collection:3s}.SEN3/flags_ao.nc']
    esa_l1b_flag_bo:
        file_reader: !!python/name:satpy.readers.nc_slstr.NCSLSTRFlag
        file_patterns: ['{mission_id:3s}_SL_{processing_level:1s}_{datatype_id:_<6s}_{start_time:%Y%m%dT%H%M%S}_{end_time:%Y%m%dT%H%M%S}_{creation_time:%Y%m%dT%H%M%S}_{duration:4d}_{cycle:3d}_{relative_orbit:3d}_{frame:4d}_{centre:3s}_{mode:1s}_{timeliness:2s}_{collection:3s}.SEN3/flags_bo.nc']
    esa_l1b_flag_co:
        file_reader: !!python/name:satpy.readers.nc_slstr.NCSLSTRFlag
        file_patterns: ['{mission_id:3s}_SL_{processing_level:1s}_{datatype_id:_<6s}_{start_time:%Y%m%dT%H%M%S}_{end_time:%Y%m%dT%H%M%S}_{creation_time:%Y%m%dT%H%M%S}_{duration:4d}_{cycle:3d}_{relative_orbit:3d}_{frame:4d}_{centre:3s}_{mode:1s}_{timeliness:2s}_{collection:3s}.SEN3/flags_co.nc']
    esa_l1b_flag_io:
        file_reader: !!python/name:satpy.readers.nc_slstr.NCSLSTRFlag
        file_patterns: ['{mission_id:3s}_SL_{processing_level:1s}_{datatype_id:_<6s}_{start_time:%Y%m%dT%H%M%S}_{end_time:%Y%m%dT%H%M%S}_{creation_time:%Y%m%dT%H%M%S}_{duration:4d}_{cycle:3d}_{relative_orbit:3d}_{frame:4d}_{centre:3s}_{mode:1s}_{timeliness:2s}_{collection:3s}.SEN3/flags_io.nc']

        
datasets:
  longitude_an:
    name: longitude
    resolution: 500
    file_type: esa_geo_an
    file_key: longitude_an
    standard_name: longitude
    units: degree

  latitude_an:
    name: latitude
    resolution: 500
    file_type: esa_geo_an
    file_key: latitude_an
    standard_name: latitude
    units: degree

  longitude_in:
    name: longitude
    resolution: 1000
    file_type: esa_geo_in
    file_key: longitude_in
    standard_name: longitude
    units: degree

  latitude_in:
    name: latitude
    resolution: 1000
    file_type: esa_geo_in
    standard_name: latitude
    file_key: latitude_in
    units: degree


  # The channels S1-S3 are available in nadir (default) and oblique view.
  S1_n:
    name: S1_n
    sensor: slstr
    wavelength: [0.545,0.555,0.565]
    resolution: 500
    calibration:
      reflectance:
        standard_name: toa_bidirectional_reflectance
        units: "%"
      radiance:
        standard_name: toa_outgoing_radiance_per_unit_wavelength
        units: W m-2 um-1 sr-1
    coordinates: [longitude, latitude]
    file_type: esa_l1b_an
    
  S1_o:
    name: S1_o
    sensor: slstr
    wavelength: [0.545,0.555,0.565]
    resolution: 500
    calibration:
      reflectance:
        standard_name: toa_bidirectional_reflectance
        units: "%"
      radiance:
        standard_name: toa_outgoing_radiance_per_unit_wavelength
        units: W m-2 um-1 sr-1
    coordinates: [longitude, latitude]
    file_type: esa_l1b_ao

  S2_n:
    name: S2_n
    sensor: slstr
    wavelength: [0.649, 0.659, 0.669]
    resolution: 500
    calibration:
      reflectance:
        standard_name: toa_bidirectional_reflectance
        units: "%"
      radiance:
        standard_name: toa_outgoing_radiance_per_unit_wavelength
        units: W m-2 um-1 sr-1
    coordinates: [longitude, latitude]
    file_type: esa_l1b_an
    
  S2_o:
    name: S2_o
    sensor: slstr
    wavelength: [0.649, 0.659, 0.669]
    resolution: 500
    calibration:
      reflectance:
        standard_name: toa_bidirectional_reflectance
        units: "%"
      radiance:
        standard_name: toa_outgoing_radiance_per_unit_wavelength
        units: W m-2 um-1 sr-1
    coordinates: [longitude, latitude]
    file_type: esa_l1b_ao

  S3_n:
    name: S3_n
    sensor: slstr
    wavelength: [0.855, 0.865, 0.875]
    resolution: 500
    calibration:
      reflectance:
        standard_name: toa_bidirectional_reflectance
        units: "%"
      radiance:
        standard_name: toa_outgoing_radiance_per_unit_wavelength
        units: W m-2 um-1 sr-1
    coordinates: [longitude, latitude]
    file_type: esa_l1b_an
    
  S3_o:
    name: S3_o
    sensor: slstr
    wavelength: [0.545,0.555,0.565]
    resolution: 500
    calibration:
      reflectance:
        standard_name: toa_bidirectional_reflectance
        units: "%"
      radiance:
        standard_name: toa_outgoing_radiance_per_unit_wavelength
        units: W m-2 um-1 sr-1
    coordinates: [longitude, latitude]
    file_type: esa_l1b_ao

  # The channels S4-S6 are available in nadir (default) and oblique view and for both in the
  # a,b and c stripes.
  S4_an:
    name: S4_an
    sensor: slstr
    wavelength: [1.3675, 1.375, 1.36825]
    resolution: 500
    calibration:
      reflectance:
        standard_name: toa_bidirectional_reflectance
        units: "%"
      radiance:
        standard_name: toa_outgoing_radiance_per_unit_wavelength
        units: W m-2 um-1 sr-1
    coordinates: [longitude, latitude]
    file_type: esa_l1b_an

  S4_ao:
    name: S4_ao
    sensor: slstr
    wavelength: [1.3675, 1.375, 1.36825]
    resolution: 500
    calibration:
      reflectance:
        standard_name: toa_bidirectional_reflectance
        units: "%"
      radiance:
        standard_name: toa_outgoing_radiance_per_unit_wavelength
        units: W m-2 um-1 sr-1
    coordinates: [longitude, latitude]
    file_type: esa_l1b_ao

  S5_an:
    name: S5_an
    sensor: slstr
    wavelength: [1.58, 1.61, 1.64]
    resolution: 500
    calibration:
      reflectance:
        standard_name: toa_bidirectional_reflectance
        units: "%"
      radiance:
        standard_name: toa_outgoing_radiance_per_unit_wavelength
        units: W m-2 um-1 sr-1
    coordinates: [longitude, latitude]
    file_type: esa_l1b_an

  S5_ao:
    name: S5_ao
    sensor: slstr
    wavelength: [1.58, 1.61, 1.64]
    resolution: 500
    calibration:
      reflectance:
        standard_name: toa_bidirectional_reflectance
        units: "%"
      radiance:
        standard_name: toa_outgoing_radiance_per_unit_wavelength
        units: W m-2 um-1 sr-1
    coordinates: [longitude, latitude]
    file_type: esa_l1b_ao

  S6_an:
    name: S6_an
    sensor: slstr
    wavelength: [2.225, 2.25, 2.275]
    resolution: 500
    calibration:
      reflectance:
        standard_name: toa_bidirectional_reflectance
        units: "%"
      radiance:
        standard_name: toa_outgoing_radiance_per_unit_wavelength
        units: W m-2 um-1 sr-1
    coordinates: [longitude, latitude]
    file_type: esa_l1b_an

  S6_ao:
    name: S6_ao
    sensor: slstr
    wavelength: [2.225, 2.25, 2.275]
    resolution: 500
    calibration:
      reflectance:
        standard_name: toa_bidirectional_reflectance
        units: "%"
      radiance:
        standard_name: toa_outgoing_radiance_per_unit_wavelength
        units: W m-2 um-1 sr-1
    coordinates: [longitude, latitude]
    file_type: esa_l1b_ao

  S4_bn:
    name: S4_bn
    sensor: slstr
    wavelength: [1.3675, 1.375, 1.36825]
    resolution: 500
    calibration:
      reflectance:
        standard_name: toa_bidirectional_reflectance
        units: "%"
      radiance:
        standard_name: toa_outgoing_radiance_per_unit_wavelength
        units: W m-2 um-1 sr-1
    coordinates: [longitude, latitude]
    file_type: esa_l1b_bn

  S4_bo:
    name: S4_bo
    sensor: slstr
    wavelength: [1.3675, 1.375, 1.36825]
    resolution: 500
    calibration:
      reflectance:
        standard_name: toa_bidirectional_reflectance
        units: "%"
      radiance:
        standard_name: toa_outgoing_radiance_per_unit_wavelength
        units: W m-2 um-1 sr-1
    coordinates: [longitude, latitude]
    file_type: esa_l1b_bo

  S5_bn:
    name: S5_bn
    sensor: slstr
    wavelength: [1.58, 1.61, 1.64]
    resolution: 500
    calibration:
      reflectance:
        standard_name: toa_bidirectional_reflectance
        units: "%"
      radiance:
        standard_name: toa_outgoing_radiance_per_unit_wavelength
        units: W m-2 um-1 sr-1
    coordinates: [longitude, latitude]
    file_type: esa_l1b_bn

  S5_bo:
    name: S5_bo
    sensor: slstr
    wavelength: [1.58, 1.61, 1.64]
    resolution: 500
    calibration:
      reflectance:
        standard_name: toa_bidirectional_reflectance
        units: "%"
      radiance:
        standard_name: toa_outgoing_radiance_per_unit_wavelength
        units: W m-2 um-1 sr-1
    coordinates: [longitude, latitude]
    file_type: esa_l1b_bo

  S6_bn:
    name: S6_bn
    sensor: slstr
    wavelength: [2.225, 2.25, 2.275]
    resolution: 500
    calibration:
      reflectance:
        standard_name: toa_bidirectional_reflectance
        units: "%"
      radiance:
        standard_name: toa_outgoing_radiance_per_unit_wavelength
        units: W m-2 um-1 sr-1
    coordinates: [longitude, latitude]
    file_type: esa_l1b_bn

  S6_bo:
    name: S6_bo
    sensor: slstr
    wavelength: [2.225, 2.25, 2.275]
    resolution: 500
    calibration:
      reflectance:
        standard_name: toa_bidirectional_reflectance
        units: "%"
      radiance:
        standard_name: toa_outgoing_radiance_per_unit_wavelength
        units: W m-2 um-1 sr-1
    coordinates: [longitude, latitude]
    file_type: esa_l1b_bo

  S4_cn:
    name: S4_cn
    sensor: slstr
    wavelength: [1.3675, 1.375, 1.36825]
    resolution: 500
    calibration:
      reflectance:
        standard_name: toa_bidirectional_reflectance
        units: "%"
      radiance:
        standard_name: toa_outgoing_radiance_per_unit_wavelength
        units: W m-2 um-1 sr-1
    coordinates: [longitude, latitude]
    file_type: esa_l1b_cn

  S4_co:
    name: S4_co
    sensor: slstr
    wavelength: [1.3675, 1.375, 1.36825]
    resolution: 500
    calibration:
      reflectance:
        standard_name: toa_bidirectional_reflectance
        units: "%"
      radiance:
        standard_name: toa_outgoing_radiance_per_unit_wavelength
        units: W m-2 um-1 sr-1
    coordinates: [longitude, latitude]
    file_type: esa_l1b_co

  S5_cn:
    name: S5_cn
    sensor: slstr
    wavelength: [1.58, 1.61, 1.64]
    resolution: 500
    calibration:
      reflectance:
        standard_name: toa_bidirectional_reflectance
        units: "%"
      radiance:
        standard_name: toa_outgoing_radiance_per_unit_wavelength
        units: W m-2 um-1 sr-1
    coordinates: [longitude, latitude]
    file_type: esa_l1b_cn

  S5_co:
    name: S5_co
    sensor: slstr
    wavelength: [1.58, 1.61, 1.64]
    resolution: 500
    calibration:
      reflectance:
        standard_name: toa_bidirectional_reflectance
        units: "%"
      radiance:
        standard_name: toa_outgoing_radiance_per_unit_wavelength
        units: W m-2 um-1 sr-1
    coordinates: [longitude, latitude]
    file_type: esa_l1b_co

  S6_cn:
    name: S6_cn
    sensor: slstr
    wavelength: [2.225, 2.25, 2.275]
    resolution: 500
    calibration:
      reflectance:
        standard_name: toa_bidirectional_reflectance
        units: "%"
      radiance:
        standard_name: toa_outgoing_radiance_per_unit_wavelength
        units: W m-2 um-1 sr-1
    coordinates: [longitude, latitude]
    file_type: esa_l1b_cn

  S6_co:
    name: S6_co
    sensor: slstr
    wavelength: [2.225, 2.25, 2.275]
    resolution: 500
    calibration:
      reflectance:
        standard_name: toa_bidirectional_reflectance
        units: "%"
      radiance:
        standard_name: toa_outgoing_radiance_per_unit_wavelength
        units: W m-2 um-1 sr-1
    coordinates: [longitude, latitude]
    file_type: esa_l1b_co

  # The channels S7-S9, F1 and F2 are available in nadir (default) and oblique view.
  S7:
    name: S7
    sensor: slstr
    wavelength: [3.55, 3.74, 3.93]
    resolution: 1000
    calibration:
      brightness_temperature:
        standard_name: toa_brightness_temperature
        units: "K"
    coordinates: [longitude, latitude]
    file_type: esa_l1b_tir

  S8:
    name: S8
    sensor: slstr
    wavelength: [10.4, 10.85, 11.3]
    resolution: 1000
    calibration:
      brightness_temperature:
        standard_name: toa_brightness_temperature
        units: "K"
    coordinates: [longitude, latitude]
    file_type: esa_l1b_tir

  S9:
    name: S9
    sensor: slstr
    wavelength: [11.0, 12.0, 13.0]
    resolution: 1000
    calibration:
      brightness_temperature:
        standard_name: toa_brightness_temperature
        units: "K"
    coordinates: [longitude, latitude]
    file_type: esa_l1b_tir
<<<<<<< HEAD

=======
    
>>>>>>> 34dd5dca
  solar_zenith_angle:
    name: solar_zenith_angle
    sensor: slstr
    resolution: 1000
    coordinates: [longitude, latitude]
    standard_name: solar_zenith_angle    
    file_type: esa_angles
    file_key: solar_zenith_tn

  solar_azimuth_angle:
    name: solar_azimuth_angle
    sensor: slstr
    resolution: 1000
    coordinates: [longitude, latitude]
    standard_name: solar_azimuth_angle
    file_type: esa_angles
    file_key: solar_azimuth_tn

  satellite_zenith_angle:
    name: satellite_zenith_angle
    sensor: slstr
    resolution: 1000
    coordinates: [longitude, latitude]
    standard_name: satellite_zenith_angle
    file_type: esa_angles
    file_key: sat_zenith_tn

  satellite_azimuth_angle:
    name: satellite_azimuth_angle
    sensor: slstr
    resolution: 1000
    coordinates: [longitude, latitude]
<<<<<<< HEAD
    file_type: esa_angles

# CloudFlags are all bitfields. They are available in nadir (default) and oblique view for
# each of the a,b,c,i stripes.
  cloud_an:
    name: cloud_an
    sensor: slstr
    resolution: 500
    file_type: esa_l1b_flag_an
    coordinates: [longitude, latitude]

  confidence_an:
    name: confidence_an
    sensor: slstr
    resolution: 500
    file_type: esa_l1b_flag_an
    coordinates: [longitude, latitude]

  pointing_an:
    name: pointing_an
    sensor: slstr
    resolution: 500
    file_type: esa_l1b_flag_an
    coordinates: [longitude, latitude]

  bayes_an:
    name: bayes_an
    sensor: slstr
    resolution: 500
    file_type: esa_l1b_flag_an
    coordinates: [longitude, latitude]

  cloud_bn:
    name: cloud_bn
    sensor: slstr
    resolution: 500
    file_type: esa_l1b_flag_bn
    coordinates: [longitude, latitude]

  confidence_bn:
    name: confidence_bn
    sensor: slstr
    resolution: 500
    file_type: esa_l1b_flag_bn
    coordinates: [longitude, latitude]

  pointing_bn:
    name: pointing_bn
    sensor: slstr
    resolution: 500
    file_type: esa_l1b_flag_bn
    coordinates: [longitude, latitude]

  bayes_bn:
    name: bayes_bn
    sensor: slstr
    resolution: 500
    file_type: esa_l1b_flag_bn
    coordinates: [longitude, latitude]

  cloud_cn:
    name: cloud_cn
    sensor: slstr
    resolution: 500
    file_type: esa_l1b_flag_cn
    coordinates: [longitude, latitude]

  confidence_cn:
    name: confidence_cn
    sensor: slstr
    resolution: 500
    file_type: esa_l1b_flag_cn
    coordinates: [longitude, latitude]

  pointing_cn:
    name: pointing_cn
    sensor: slstr
    resolution: 500
    file_type: esa_l1b_flag_cn
    coordinates: [longitude, latitude]

  bayes_cn:
    name: bayes_cn
    sensor: slstr
    resolution: 500
    file_type: esa_l1b_flag_cn
    coordinates: [longitude, latitude]

  cloud_in:
    name: cloud_in
    sensor: slstr
    resolution: 1000
    file_type: esa_l1b_flag_in
    coordinates: [longitude, latitude]

  confidence_in:
    name: confidence_in
    sensor: slstr
    resolution: 1000
    file_type: esa_l1b_flag_in
    coordinates: [longitude, latitude]

  pointing_in:
    name: pointing_in
    sensor: slstr
    resolution: 1000
    file_type: esa_l1b_flag_in
    coordinates: [longitude, latitude]

  bayes_in:
    name: bayes_in
    sensor: slstr
    resolution: 1000
    file_type: esa_l1b_flag_in
    coordinates: [longitude, latitude]

# CloudFlags are all bitfields. Now for the oblique view
  cloud_ao:
    name: cloud_ao
    sensor: slstr
    resolution: 500
    file_type: esa_l1b_flag_ao
    coordinates: [longitude, latitude]

  confidence_ao:
    name: confidence_ao
    sensor: slstr
    resolution: 500
    file_type: esa_l1b_flag_ao
    coordinates: [longitude, latitude]

  pointing_ao:
    name: pointing_ao
    sensor: slstr
    resolution: 500
    file_type: esa_l1b_flag_ao
    coordinates: [longitude, latitude]

  bayes_ao:
    name: bayes_ao
    sensor: slstr
    resolution: 500
    file_type: esa_l1b_flag_ao
    coordinates: [longitude, latitude]

  cloud_bo:
    name: cloud_bo
    sensor: slstr
    resolution: 500
    file_type: esa_l1b_flag_bo
    coordinates: [longitude, latitude]

  confidence_bo:
    name: confidence_bo
    sensor: slstr
    resolution: 500
    file_type: esa_l1b_flag_bo
    coordinates: [longitude, latitude]

  pointing_bo:
    name: pointing_bo
    sensor: slstr
    resolution: 500
    file_type: esa_l1b_flag_bo
    coordinates: [longitude, latitude]

  bayes_bo:
    name: bayes_bo
    sensor: slstr
    resolution: 500
    file_type: esa_l1b_flag_bo
    coordinates: [longitude, latitude]

  cloud_co:
    name: cloud_co
    sensor: slstr
    resolution: 500
    file_type: esa_l1b_flag_co
    coordinates: [longitude, latitude]

  confidence_co:
    name: confidence_co
    sensor: slstr
    resolution: 500
    file_type: esa_l1b_flag_co
    coordinates: [longitude, latitude]

  pointing_co:
    name: pointing_co
    sensor: slstr
    resolution: 500
    file_type: esa_l1b_flag_co
    coordinates: [longitude, latitude]

  bayes_co:
    name: bayes_co
    sensor: slstr
    resolution: 500
    file_type: esa_l1b_flag_co
    coordinates: [longitude, latitude]

  cloud_io:
    name: cloud_io
    sensor: slstr
    resolution: 1000
    file_type: esa_l1b_flag_io
    coordinates: [longitude, latitude]

  confidence_io:
    name: confidence_io
    sensor: slstr
    resolution: 1000
    file_type: esa_l1b_flag_io
    coordinates: [longitude, latitude]

  pointing_io:
    name: pointing_io
    sensor: slstr
    resolution: 1000
    file_type: esa_l1b_flag_io
    coordinates: [longitude, latitude]

  bayes_io:
    name: bayes_io
    sensor: slstr
    resolution: 1000
    file_type: esa_l1b_flag_io
    coordinates: [longitude, latitude]
=======
    standard_name: satellite_azimuth_angle
    file_type: esa_angles
    file_key: sat_azimuth_tn
>>>>>>> 34dd5dca
<|MERGE_RESOLUTION|>--- conflicted
+++ resolved
@@ -495,11 +495,7 @@
         units: "K"
     coordinates: [longitude, latitude]
     file_type: esa_l1b_tir
-<<<<<<< HEAD
-
-=======
-    
->>>>>>> 34dd5dca
+
   solar_zenith_angle:
     name: solar_zenith_angle
     sensor: slstr
@@ -532,8 +528,9 @@
     sensor: slstr
     resolution: 1000
     coordinates: [longitude, latitude]
-<<<<<<< HEAD
+    standard_name: satellite_azimuth_angle
     file_type: esa_angles
+    file_key: sat_azimuth_tn
 
 # CloudFlags are all bitfields. They are available in nadir (default) and oblique view for
 # each of the a,b,c,i stripes.
@@ -761,8 +758,3 @@
     resolution: 1000
     file_type: esa_l1b_flag_io
     coordinates: [longitude, latitude]
-=======
-    standard_name: satellite_azimuth_angle
-    file_type: esa_angles
-    file_key: sat_azimuth_tn
->>>>>>> 34dd5dca
