--- conflicted
+++ resolved
@@ -103,12 +103,8 @@
     name: I04
     wavelength: [3.580, 3.740, 3.900]
     file_type: generic_file
-<<<<<<< HEAD
-=======
     dataset_groups: [SVI04]
->>>>>>> f835325f
-    resolution: 371
-    dataset_groups: [SVI04]
+    resolution: 371
     coordinates: [i_longitude, i_latitude]
     calibration:
       brightness_temperature:
@@ -473,11 +469,7 @@
     resolution: 743
     coordinates: [dnb_longitude, dnb_latitude]
     units: degrees
-<<<<<<< HEAD
-    file_type: gdnbo
-=======
-    file_type: generic_file
->>>>>>> f835325f
+    file_type: generic_file
     dataset_groups: [GDNBO]
     file_key: 'All_Data/{dataset_group}_All/SatelliteZenithAngle'
   DNB_SENA:
@@ -486,11 +478,7 @@
     resolution: 743
     coordinates: [dnb_longitude, dnb_latitude]
     units: degrees
-<<<<<<< HEAD
-    file_type: gdnbo
-=======
-    file_type: generic_file
->>>>>>> f835325f
+    file_type: generic_file
     dataset_groups: [GDNBO]
     file_key: 'All_Data/{dataset_group}_All/SatelliteAzimuthAngle'
   dnb_moon_illumination_fraction:
