3d_filter: !!python/name:satpy.enhancements.three_d_effect

enhancements:
  default:
    operations:
    - name: stretch
      method: !!python/name:satpy.enhancements.stretch
      kwargs: {stretch: linear}
  reflectance_default:
    standard_name: toa_bidirectional_reflectance
    operations:
    - name: linear_stretch
      method: !!python/name:satpy.enhancements.stretch
      kwargs: {stretch: 'crude', min_stretch: 0.0, max_stretch: 100.}
    - name: gamma
      method: !!python/name:satpy.enhancements.gamma
      kwargs: {gamma: 1.5}
  true_color_default:
    standard_name: true_color
    operations:
    - name: cira_stretch
      method: !!python/name:satpy.enhancements.cira_stretch
  true_color_crefl:
    name: true_color_crefl
    standard_name: true_color
    operations:
    - name: crefl_scaling
      method: !!python/name:satpy.enhancements.crefl_scaling
      kwargs:
#      Polar2Grid's scaling: "Preferred".
       idx: [0., 25., 55., 100., 255.]
       sc: [0., 90., 140., 175., 255.]
#       Ralph's new scaling: Looks darker.
#       idx: [0., 30., 60., 120., 190., 255.]
#       sc: [0., 100., 128., 188., 223., 255.]
#       Ralph's old scaling: Looks lighter.
#       idx: [0., 30., 60., 120., 190., 255.]
#       sc: [0, 110, 160, 210, 240, 255]
  overview_default:
    standard_name: overview
    operations:
    - name: inverse
      method: !!python/name:satpy.enhancements.invert
      args:
      - [false, false, true]
    - name: stretch
      method: !!python/name:satpy.enhancements.stretch
      kwargs: {stretch: linear}
    - name: gamma
      method: !!python/name:satpy.enhancements.gamma
      kwargs: {gamma: 1.6}
  ocean_color_default:
    standard_name: ocean_color
    operations:
    - name: cira_stretch
      method: !!python/name:satpy.enhancements.cira_stretch
    - name: gamma
      method: !!python/name:satpy.enhancements.gamma
      kwargs: {gamma: 2.6}
  night_overview_default:
    standard_name: night_overview
    operations:
    - name: inverse
      method: !!python/name:satpy.enhancements.invert
      args:
      - [false, false, true]
    - name: stretch
      method: !!python/name:satpy.enhancements.stretch
      kwargs: {stretch: linear}
    - name: gamma
      method: !!python/name:satpy.enhancements.gamma
      kwargs: {gamma: 1.6}
  natural_color_default:
    standard_name: natural_color
    operations:
    - name: stretch
      method: !!python/name:satpy.enhancements.stretch
      kwargs: {stretch: crude, min_stretch: 0, max_stretch: 120}
    - name: gamma
      method: !!python/name:satpy.enhancements.gamma
      kwargs: {gamma: 1.8}

  fire_temperature:
    standard_name: fire_temperature
    name: fire_temperature
    operations:
    - name: stretch
      method: !!python/name:satpy.enhancements.stretch
      kwargs:
        stretch: crude
        min_stretch: [0, 0, 0]
        max_stretch: [3.5, 35., 85.]
    - name: gamma
      method: !!python/name:satpy.enhancements.gamma
      kwargs: {gamma: [1.0, 1.0, 1.0]}
  fire_temperature_awips:
    standard_name: fire_temperature
    name: fire_temperature_awips
    operations:
    - name: stretch
      method: !!python/name:satpy.enhancements.stretch
      kwargs:
        stretch: crude
        min_stretch: [273.0, 0, 0]
        max_stretch: [333.0, 100., 75.]
    - name: gamma
      method: !!python/name:satpy.enhancements.gamma
      kwargs: {gamma: [0.4, 1.0, 1.0]}
  fire_temperature_eumetsat:
    standard_name: fire_temperature
    name: fire_temperature_eumetsat
    operations:
    - name: stretch
      method: !!python/name:satpy.enhancements.stretch
      kwargs:
        stretch: crude
        min_stretch: [273.0, 0, 0]
        max_stretch: [350.0, 60., 60.]
    - name: gamma
      method: !!python/name:satpy.enhancements.gamma
      kwargs: {gamma: [1.0, 1.0, 1.0]}
  fire_temperature_39refl:
    standard_name: fire_temperature
    name: fire_temperature_39refl
    operations:
    - name: stretch
      method: !!python/name:satpy.enhancements.stretch
      kwargs:
        stretch: crude
        min_stretch: [0, 0, 0]
        max_stretch: [50., 100., 75.]
    - name: gamma
      method: !!python/name:satpy.enhancements.gamma
      kwargs: {gamma: [1.0, 1.0, 1.0]}

  airmass_default:
    standard_name: airmass
    operations:
    - name: stretch
      method: !!python/name:satpy.enhancements.stretch
      kwargs:
        stretch: crude
        min_stretch: [-25, -40, 243]
        max_stretch: [0, 5, 208]

  green_snow_default:
    standard_name: green_snow
    operations:
    - name: inverse
      method: !!python/name:satpy.enhancements.invert
      args:
      - [false, false, true]
    - name: stretch
      method: !!python/name:satpy.enhancements.stretch
      kwargs: {stretch: crude}
    - name: gamma
      method: !!python/name:satpy.enhancements.gamma
      kwargs: {gamma: 1.6}
  convection_default:
    standard_name: convection
    operations:
    - name: stretch
      method: !!python/name:satpy.enhancements.stretch
      kwargs:
        stretch: crude
        min_stretch: [-30, 0, -70]
        max_stretch: [0, 55, 20]
  dust_default:
    standard_name: dust
    operations:
    - name: stretch
      method: !!python/name:satpy.enhancements.stretch
      kwargs:
        stretch: crude
        min_stretch: [-4, 0, 261]
        max_stretch: [2, 15, 289]
    - name: gamma
      method: !!python/name:satpy.enhancements.gamma
      kwargs:
        gamma: [1, 2.5, 1]
  ash_default:
    standard_name: ash
    operations:
    - name: stretch
      method: !!python/name:satpy.enhancements.stretch
      kwargs:
        stretch: crude
        min_stretch: [-4, -4, 243]
        max_stretch: [2, 5, 303]
  fog_default:
    standard_name: fog
    operations:
    - name: stretch
      method: !!python/name:satpy.enhancements.stretch
      kwargs:
        stretch: crude
        min_stretch: [-4, 0, 243]
        max_stretch: [2, 6, 283]
  night_fog_default:
    standard_name: night_fog
    operations:
    - name: stretch
      method: !!python/name:satpy.enhancements.stretch
      kwargs:
        stretch: crude
        min_stretch: [-4, 0, 243]
        max_stretch: [2, 6, 293]
    - name: gamma
      method: !!python/name:satpy.enhancements.gamma
      kwargs:
        gamma: [1, 2, 1]

  snow_default:
    standard_name: snow
    operations:
    - name: stretch
      method: !!python/name:satpy.enhancements.stretch
      kwargs:
        stretch: crude
        min_stretch: [0, 0, 0]
        max_stretch: [100, 70, 30]
    - name: gamma
      method: !!python/name:satpy.enhancements.gamma
      kwargs:
        gamma: [1.7, 1.7, 1.7]

  day_microphysics_default:
    standard_name: day_microphysics
    operations:
    - name: stretch
      method: !!python/name:satpy.enhancements.stretch
      kwargs:
        stretch: crude
        min_stretch: [0, 0, 203]
        max_stretch: [100, 60, 323]
    - name: gamma
      method: !!python/name:satpy.enhancements.gamma
      kwargs:
        gamma: [1, 2.5, 1]

  day_microphysics_winter:
    standard_name: day_microphysics_winter
    operations:
    - name: stretch
      method: !!python/name:satpy.enhancements.stretch
      kwargs:
        stretch: crude
        min_stretch: [0, 0, 203]
        max_stretch: [100, 25, 323]
    - name: gamma
      method: !!python/name:satpy.enhancements.gamma
      kwargs:
        gamma: [1, 1.5, 1]

  cloudtop_default:
    standard_name: cloudtop
    operations:
    - name: inverse
      method: !!python/name:satpy.enhancements.invert
      args: [true]
    - name: stretch
      method: !!python/name:satpy.enhancements.stretch
      kwargs:
        stretch: linear
        cutoffs: [0.005, 0.005]

  sar-ice:
    standard_name: sar-ice
    operations:
    - name: stretch
      method: !!python/name:satpy.enhancements.stretch
      kwargs:
        stretch: crude
        min_stretch: [0, 0, 0]
        max_stretch: [0.10, 1.37, 0.32 ]

    - name: gamma
      method: !!python/name:satpy.enhancements.gamma
      kwargs:
        gamma: [2, 3, 2]

  sar-ice-legacy:
    standard_name: sar-ice-legacy
    operations:
    - name: stretch
      method: !!python/name:satpy.enhancements.stretch
      kwargs:
        stretch: linear
        cutoffs: [0.2, 0.02]
    - name: gamma
      method: !!python/name:satpy.enhancements.gamma
      kwargs:
        gamma: [1, 1.2, 1]

  sar-land:
    standard_name: sar-land
    operations:
    - name: stretch
      method: !!python/name:satpy.enhancements.stretch
      kwargs:
        stretch: crude
        min_stretch: [0.01, 1. , 0.15 ]
        max_stretch: [0.765, 50., 1.4]
    - name: gamma
      method: !!python/name:satpy.enhancements.gamma
      kwargs:
        gamma: [1.5, 2.25, 1.5]

  sar-rgb:
    standard_name: sar-rgb
    operations:
    - name: stretch
      method: !!python/name:satpy.enhancements.stretch
      kwargs:
        stretch: linear
    - name: inverse
      method: !!python/name:satpy.enhancements.invert
      args:
      - [true, true, true]

  sar-quick:
    standard_name: sar-quick
    operations:
    - name: stretch
      method: !!python/name:satpy.enhancements.stretch
      kwargs:
        stretch: linear
        cutoffs: [0.2, 0.02]

  natural_with_ir_night:
    standard_name: natural_with_night_fog
    operations:
    - name: stretch
      method: !!python/name:satpy.enhancements.stretch
      kwargs:
        stretch: crude
        min_stretch: [0, 0, 0]
        max_stretch: [1, 1, 1]

  cloudtype:
    standard_name: cloudtype
    operations:
    - name: stretch
      method: !!python/name:satpy.enhancements.stretch
      kwargs:
        stretch: crude
        min_stretch: [0, 0, 0]
        max_stretch: [1, 1, 1]
  cloudmask:
    standard_name: cloudmask
    operations:
    - name: stretch
      method: !!python/name:satpy.enhancements.stretch
      kwargs:
        stretch: crude
        min_stretch: [0, 0, 0]
        max_stretch: [1, 1, 1]
  cloudmask_probability:
    standard_name: cloudmask_probability
    operations:
    - name: stretch
      method: !!python/name:satpy.enhancements.stretch
      kwargs:
        stretch: crude
        min_stretch: [0, 0, 0]
        max_stretch: [1, 1, 1]

  cloud_top_height:
    standard_name: cloud_top_height
    operations:
    - name: stretch
      method: !!python/name:satpy.enhancements.stretch
      kwargs:
        stretch: crude
        min_stretch: [0, 0, 0]
        max_stretch: [1, 1, 1]
  cloud_top_pressure:
    standard_name: cloud_top_pressure
    operations:
    - name: stretch
      method: !!python/name:satpy.enhancements.stretch
      kwargs:
        stretch: crude
        min_stretch: [0, 0, 0]
        max_stretch: [1, 1, 1]
  cloud_top_temperature:
    standard_name: cloud_top_temperature
    operations:
    - name: stretch
      method: !!python/name:satpy.enhancements.stretch
      kwargs:
        stretch: crude
        min_stretch: [0, 0, 0]
        max_stretch: [1, 1, 1]
  cloud_top_phase:
    standard_name: cloud_top_phase
    operations:
    - name: stretch
      method: !!python/name:satpy.enhancements.stretch
      kwargs:
        stretch: crude
        min_stretch: [0, 0, 0]
        max_stretch: [1, 1, 1]
  cloud_drop_effective_radius:
    standard_name: cloud_drop_effective_radius
    operations:
    - name: stretch
      method: !!python/name:satpy.enhancements.stretch
      kwargs:
        stretch: crude
        min_stretch: [0, 0, 0]
        max_stretch: [1, 1, 1]
  cloud_optical_thickness:
    standard_name: cloud_optical_thickness
    operations:
    - name: stretch
      method: !!python/name:satpy.enhancements.stretch
      kwargs:
        stretch: crude
        min_stretch: [0, 0, 0]
        max_stretch: [1, 1, 1]
  cloud_liquid_water_path:
    standard_name: cloud_liquid_water_path
    operations:
    - name: stretch
      method: !!python/name:satpy.enhancements.stretch
      kwargs:
        stretch: crude
        min_stretch: [0, 0, 0]
        max_stretch: [1, 1, 1]
  cloud_ice_water_path:
    standard_name: cloud_ice_water_path
    operations:
    - name: stretch
      method: !!python/name:satpy.enhancements.stretch
      kwargs:
        stretch: crude
        min_stretch: [0, 0, 0]
        max_stretch: [1, 1, 1]
  precipitation_probability:
    standard_name: precipitation_probability
    operations:
    - name: stretch
      method: !!python/name:satpy.enhancements.stretch
      kwargs:
        stretch: crude
        min_stretch: [0, 0, 0]
        max_stretch: [1, 1, 1]
  convective_rain_rate:
    standard_name: convective_rain_rate
    operations:
    - name: stretch
      method: !!python/name:satpy.enhancements.stretch
      kwargs:
        stretch: crude
        min_stretch: [0, 0, 0]
        max_stretch: [1, 1, 1]
  convective_precipitation_hourly_accumulation:
    standard_name: convective_precipitation_hourly_accumulation
    operations:
    - name: stretch
      method: !!python/name:satpy.enhancements.stretch
      kwargs:
        stretch: crude
        min_stretch: [0, 0, 0]
        max_stretch: [1, 1, 1]
  total_precipitable_water:
    standard_name: total_precipitable_water
    operations:
    - name: stretch
      method: !!python/name:satpy.enhancements.stretch
      kwargs:
        stretch: crude
        min_stretch: [0, 0, 0]
        max_stretch: [1, 1, 1]
  showalter_index:
    standard_name: showalter_index
    operations:
    - name: stretch
      method: !!python/name:satpy.enhancements.stretch
      kwargs:
        stretch: crude
        min_stretch: [0, 0, 0]
        max_stretch: [1, 1, 1]
  lifted_index:
    standard_name: lifted_index
    operations:
    - name: stretch
      method: !!python/name:satpy.enhancements.stretch
      kwargs:
        stretch: crude
        min_stretch: [0, 0, 0]
        max_stretch: [1, 1, 1]
  convection_initiation_prob30:
    standard_name: convection_initiation_prob30
    operations:
    - name: stretch
      method: !!python/name:satpy.enhancements.stretch
      kwargs:
        stretch: crude
        min_stretch: [0, 0, 0]
        max_stretch: [1, 1, 1]
  convection_initiation_prob60:
    standard_name: convection_initiation_prob60
    operations:
    - name: stretch
      method: !!python/name:satpy.enhancements.stretch
      kwargs:
        stretch: crude
        min_stretch: [0, 0, 0]
        max_stretch: [1, 1, 1]
  convection_initiation_prob90:
    standard_name: convection_initiation_prob90
    operations:
    - name: stretch
      method: !!python/name:satpy.enhancements.stretch
      kwargs:
        stretch: crude
        min_stretch: [0, 0, 0]
        max_stretch: [1, 1, 1]
  rdt_cell_type:
    standard_name: rdt_cell_type
    operations:
    - name: stretch
      method: !!python/name:satpy.enhancements.stretch
      kwargs:
        stretch: crude
        min_stretch: [0, 0, 0]
        max_stretch: [1, 1, 1]
  asii_prob:
    standard_name: asii_prob
    operations:
    - name: stretch
      method: !!python/name:satpy.enhancements.stretch
      kwargs:
        stretch: crude
        min_stretch: [0, 0, 0]
        max_stretch: [1, 1, 1]

  day_microphysics_ahi:
    standard_name: day_microphysics_ahi
    operations:
    - name: stretch
      method: !!python/name:satpy.enhancements.stretch
      kwargs:
        stretch: crude
        min_stretch: [0, 0, 203]
        max_stretch: [100, 70, 323]
  cloud_phase_distinction_default:
    standard_name: cloud_phase_distinction
    operations:
    - name: stretch
      method: !!python/name:satpy.enhancements.stretch
      kwargs:
        stretch: crude
        min_stretch: [280.67, 0, 1]
        max_stretch: [219.62, 78, 59]
  water_vapors1_default:
    standard_name: water_vapors1
    operations:
    - name: stretch
      method: !!python/name:satpy.enhancements.stretch
      kwargs:
        stretch: crude
        min_stretch: [278.96, 242.67, 261.03]
        max_stretch: [202.29, 214.66, 245.12]
    - name: gamma
      method: !!python/name:satpy.enhancements.gamma
      kwargs:
        gamma: [10, 5.5, 5.5]
  water_vapors2_default:
    standard_name: water_vapors2
    operations:
    - name: stretch
      method: !!python/name:satpy.enhancements.stretch
      kwargs:
        stretch: crude
        min_stretch: [30, 278.15, 243.9]
        max_stretch: [-3, 213.15, 208.5]
    - name: gamma
      method: !!python/name:satpy.enhancements.gamma
      kwargs:
        gamma: [3.5, 2.5, 2.5]
  ncc_default:
    standard_name: ncc_radiance
    operations:
    - name: stretch
      method: !!python/name:satpy.enhancements.stretch
      kwargs:
        stretch: crude
        min_stretch: [0]
        max_stretch: [0.075]
  realistic_colors:
    standard_name: realistic_colors
    operations:
      - name: stretch
        method: !!python/name:satpy.enhancements.stretch
        kwargs:
          stretch: crude
          min_stretch: [0, 0, 0]
          max_stretch: [110, 110, 110]
      - name: gamma
        method: !!python/name:satpy.enhancements.gamma
        kwargs:
          gamma: [1.4, 1.4, 1.2]
  snow_age_default:
    standard_name: snow_age
    operations:
    - name: snow_age
      method: !!python/name:satpy.enhancements.lookup
      kwargs:
       luts: [[0, 0, 0], [1, 2, 2], [3, 8, 5], [4, 12, 8], [6, 15, 10], [8, 18, 13], [9, 21, 16],
                         [11, 24, 19], [13, 26, 21], [14, 28, 24], [
                             16, 30, 27], [18, 32, 30], [19, 34, 32],
                         [21, 36, 35], [22, 38, 38], [24, 40, 40], [
                             26, 42, 43], [27, 43, 46], [29, 45, 49],
                         [31, 47, 51], [32, 49, 54], [34, 50, 57], [
                             36, 52, 60], [37, 54, 62], [39, 55, 65],
                         [40, 57, 68], [42, 59, 70], [44, 60, 73], [
                             45, 62, 76], [47, 64, 79], [49, 66, 81],
                         [50, 67, 84], [52, 69, 87], [53, 71, 90], [
                             55, 73, 92], [56, 75, 95], [58, 77, 98],
                         [59, 79, 100], [61, 81, 103], [62, 83, 106], [
                             64, 85, 109], [65, 86, 111], [67, 88, 114],
                         [68, 90, 117], [70, 92, 119], [71, 94, 121], [
                             73, 96, 124], [74, 98, 126], [76, 100, 129],
                         [77, 102, 131], [79, 104, 134], [80, 106, 136], [
                             82, 107, 139], [83, 109, 141], [85, 111, 144],
                         [86, 113, 146], [88, 115, 149], [89, 117, 151], [
                             91, 118, 154], [92, 120, 156], [94, 122, 159],
                         [95, 124, 161], [97, 126, 162], [98, 128, 164], [
                             100, 129, 166], [101, 131, 168],
                         [103, 133, 170], [104, 135, 172], [106, 137, 173], [
                             107, 138, 175], [109, 140, 177],
                         [110, 142, 179], [112, 144, 181], [113, 145, 183], [
                             114, 147, 184], [116, 149, 186],
                         [117, 151, 188], [118, 152, 190], [120, 154, 192], [
                             121, 156, 193], [123, 158, 194],
                         [124, 159, 196], [125, 161, 197], [127, 163, 199], [
                             128, 165, 200], [130, 166, 202],
                         [131, 168, 203], [132, 170, 205], [134, 172, 206], [
                             135, 173, 206], [136, 175, 207],
                         [138, 177, 208], [139, 178, 209], [141, 180, 210], [
                             142, 182, 211], [143, 184, 212],
                         [145, 185, 213], [146, 187, 214], [148, 189, 215], [
                             149, 191, 216], [150, 192, 217],
                         [152, 194, 218], [153, 196, 219], [154, 198, 220], [
                             156, 200, 220], [157, 201, 221],
                         [159, 203, 221], [160, 205, 222], [161, 207, 223], [
                             162, 209, 223], [163, 210, 224],
                         [164, 212, 225], [166, 213, 225], [167, 214, 226], [
                             168, 216, 227], [169, 217, 227],
                         [171, 218, 228], [173, 220, 228], [174, 221, 228], [
                             175, 222, 229], [176, 224, 229],
                         [177, 225, 229], [178, 226, 230], [179, 227, 230], [
                             181, 228, 230], [182, 229, 231],
                         [183, 230, 231], [184, 231, 232], [185, 232, 232], [
                             186, 233, 232], [187, 234, 233],
                         [188, 235, 233], [190, 236, 233], [191, 237, 234], [
                             192, 237, 234], [193, 238, 234],
                         [194, 239, 235], [195, 240, 235], [196, 240, 236], [
                             196, 241, 236], [197, 242, 236],
                         [198, 243, 237], [199, 243, 237], [200, 244, 237], [
                             201, 245, 238], [202, 245, 238],
                         [203, 245, 238], [204, 246, 239], [205, 246, 239], [
                             206, 246, 239], [207, 247, 239],
                         [208, 247, 239], [209, 247, 239], [209, 248, 240], [
                             210, 248, 240], [210, 248, 240],
                         [211, 248, 240], [212, 248, 240], [212, 248, 241], [
                             213, 248, 241], [214, 248, 241],
                         [215, 248, 241], [216, 248, 241], [217, 248, 242], [
                             217, 248, 242], [218, 248, 242],
                         [219, 248, 242], [219, 248, 242], [220, 248, 243], [
                             221, 248, 243], [221, 249, 243],
                         [222, 249, 243], [223, 249, 243], [223, 249, 244], [
                             223, 249, 244], [224, 249, 244],
                         [224, 249, 244], [225, 249, 245], [225, 249, 245], [
                             226, 249, 245], [226, 249, 245],
                         [227, 249, 245], [227, 249, 246], [228, 249, 246], [
                             228, 250, 246], [229, 250, 246],
                         [229, 250, 246], [230, 250, 247], [230, 250, 247], [
                             231, 250, 247], [231, 250, 247],
                         [232, 250, 247], [233, 250, 248], [233, 250, 248], [
                             233, 250, 248], [234, 250, 248],
                         [234, 250, 248], [234, 250, 249], [235, 251, 249], [
                             235, 251, 249], [235, 251, 249],
                         [236, 251, 249], [236, 251, 250], [237, 251, 250], [
                             237, 251, 250], [237, 251, 250],
                         [238, 251, 250], [238, 251, 250], [238, 251, 250], [
                             239, 251, 250], [239, 251, 250],
                         [240, 251, 250], [240, 251, 250], [240, 252, 250], [
                             241, 252, 250], [241, 252, 251],
                         [241, 252, 251], [242, 252, 251], [242, 252, 251], [
                             242, 252, 251], [243, 252, 251],
                         [243, 252, 251], [244, 252, 251], [244, 252, 251], [
                             244, 252, 251], [245, 252, 252],
                         [245, 252, 252], [245, 253, 252], [246, 253, 252], [
                             246, 253, 252], [247, 253, 252],
                         [248, 253, 252], [248, 253, 252], [248, 253, 252], [
                             249, 253, 252], [249, 253, 253],
                         [249, 253, 253], [250, 253, 253], [250, 253, 253], [
                             250, 253, 253], [250, 253, 253],
                         [251, 254, 253], [251, 254, 253], [251, 254, 253], [
                             252, 254, 253], [252, 254, 254],
                         [252, 254, 254], [253, 254, 254], [253, 254, 254], [
                             253, 254, 254], [253, 254, 254],
                         [254, 254, 254], [254, 254, 254], [254, 254, 254], [254, 254, 254], [255, 255, 255]]
  night_microphysics_default:
    standard_name: night_microphysics
    operations:
    - name: stretch
      method: !!python/name:satpy.enhancements.stretch
      kwargs:
        stretch: crude
        min_stretch: [-4, 0, 243]
        max_stretch: [2, 10, 293]
  ir_overview_default:
    standard_name: ir_overview
    operations:
    - name: inverse
      method: !!python/name:satpy.enhancements.invert
      args: [true]
    - name: stretch
      method: !!python/name:satpy.enhancements.stretch
      kwargs:
        stretch: histogram

  ir108_3d:
    standard_name: ir108_3d
    operations:
    - name: inverse
      method: !!python/name:satpy.enhancements.invert
      args: [true]
    - name: 3d_filter
      method: !!python/name:satpy.enhancements.three_d_effect
    - name: stretch
      method: !!python/name:satpy.enhancements.stretch
      kwargs: {stretch: linear}

  ir_cloud_day:
    standard_name: ir_cloud_day
    operations:
      - name: inverse
        method: !!python/name:satpy.enhancements.invert
        args:
          - [True, false]
      - name: stretch
        method: !!python/name:satpy.enhancements.stretch
        kwargs:
          stretch: linear
      - name: 3d
        method: !!python/name:satpy.enhancements.three_d_effect
        kwargs:
          weight: 1.0

  colorized_ir_clouds:
    standard_name: colorized_ir_clouds
    operations:
      - name: colorize
<<<<<<< HEAD
        method: !!python/name:satpy.enhancements.colorize ''
=======
        method: !!python/name:satpy.enhancements.colorize
>>>>>>> d7e25702
        kwargs:
          palettes:
            - {colors: spectral, min_value: 193.15, max_value: 253.149999}
            - {colors: greys, min_value: 253.15, max_value: 303.15}

  colorized_radar:
    standard_name: reflectivity
    operations:
      - name: colorize
        method: !!python/name:satpy.enhancements.colorize ''
        kwargs:
          palettes:
            - {colors: spectral, min_value: -32, max_value: 50, reverse: true}

  vis_sharpened_ir:
    standard_name: vis_sharpened_ir
    operations:
      - name: stretch
        method: !!python/name:satpy.enhancements.stretch
        kwargs:
          stretch: crude
          min_stretch: [0, 0, 0]
          max_stretch: [1, 1, 1]

  ir_sandwich:
    standard_name: ir_sandwich
    operations:
      - name: stretch
        method: !!python/name:satpy.enhancements.stretch
        kwargs:
          stretch: crude
          min_stretch: [0, 0, 0]
          max_stretch: [1, 1, 1]

  natural_enh:
   standard_name: natural_enh
   operations:
     - name: stretch
       method: !!python/name:satpy.enhancements.stretch
       kwargs:
         stretch: crude
         min_stretch: [0, 0, 0]
         max_stretch: [589, 95, 95]

  hrv_clouds:
    operations:
      - name: stretch
        method: !!python/name:satpy.enhancements.stretch
        kwargs:
          stretch: crude
          min_stretch: [0, 0, 323]
          max_stretch: [100, 100, 203]
    standard_name: hrv_clouds

  hrv_fog:
    operations:
      - name: stretch
        method: !!python/name:satpy.enhancements.stretch
        kwargs:
          stretch: crude
          min_stretch: [0, 0, 0]
          max_stretch: [70, 100, 100]
    standard_name: hrv_fog

  hrv_severe_storms:
    standard_name: hrv_severe_storms
    operations:
    - name: stretch
      method: !!python/name:satpy.enhancements.stretch
      kwargs:
        stretch: crude
        min_stretch: [70, 70, -60]
        max_stretch: [100, 100, -40]
    - name: gamma
      method: !!python/name:satpy.enhancements.gamma
      kwargs:
        gamma: [1.7, 1.7, 2.0]

  hrv_severe_storms_masked:
    standard_name: hrv_severe_storms_masked
    operations:
    - name: stretch
      method: !!python/name:satpy.enhancements.stretch
      kwargs:
        stretch: crude
        # MaskingCompositor always adds alpha channel
        min_stretch: [70, 70, -60, 0]
        max_stretch: [100, 100, -40, 1]
    - name: gamma
      method: !!python/name:satpy.enhancements.gamma
      kwargs:
        # MaskingCompositor always adds alpha channel
        gamma: [1.7, 1.7, 2.0, 1.0]

  true_color_with_night_ir:
    standard_name: true_color_with_night_ir
    operations:
    - name: stretch
      method: !!python/name:satpy.enhancements.stretch
      kwargs:
        stretch: crude
        min_stretch: [0, 0, 0]
        max_stretch: [1, 1, 1]

  night_background:
    standard_name: night_background
    operations:
    - name: stretch
      method: !!python/name:satpy.enhancements.stretch
      kwargs:
        stretch: crude
        min_stretch: [0, 0, 0]
        max_stretch: [255, 255, 255]

  night_ir_alpha:
    standard_name: night_ir_alpha
    operations:
    - name: stretch
      method: !!python/name:satpy.enhancements.stretch
      kwargs: {stretch: linear, cutoffs: [0.02, 0.02]}
    - name: inverse
      method: !!python/name:satpy.enhancements.invert
      args:
      - [true, true, true, true]

  night_ir_with_background:
    standard_name: night_ir_with_background
    operations:
    - name: stretch
      method: !!python/name:satpy.enhancements.stretch
      kwargs:
        stretch: crude
        min_stretch: [0, 0, 0]
        max_stretch: [1, 1, 1]
#
  so2_default:
    ## RGB SO2 recipe source: http://rammb.cira.colostate.edu/training/visit/quick_guides/Quick_Guide_SO2_RGB.pdf
    standard_name: so2
    operations:
    - name: stretch
      method: !!python/name:satpy.enhancements.stretch
      kwargs:
        stretch: crude
        min_stretch: [-4, -4, 243.05]
        max_stretch: [ 2,  5, 302.95]

  tropical_airmass_default:
    standard_name: tropical_airmass
    operations:
    - name: stretch
      method: !!python/name:satpy.enhancements.stretch
      kwargs:
        stretch: crude
        min_stretch: [26.2,  27.4, 243.9]
        max_stretch: [ 0.6, -26.2, 208.5]<|MERGE_RESOLUTION|>--- conflicted
+++ resolved
@@ -757,11 +757,7 @@
     standard_name: colorized_ir_clouds
     operations:
       - name: colorize
-<<<<<<< HEAD
-        method: !!python/name:satpy.enhancements.colorize ''
-=======
         method: !!python/name:satpy.enhancements.colorize
->>>>>>> d7e25702
         kwargs:
           palettes:
             - {colors: spectral, min_value: 193.15, max_value: 253.149999}
