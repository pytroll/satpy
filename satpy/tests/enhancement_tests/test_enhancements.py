--- conflicted
+++ resolved
@@ -142,11 +142,7 @@
         expected = np.array([[
             [np.nan, -7.04045974, -7.04045974, 0.79630132, 0.95947296],
             [1.05181359, 1.11651012, 1.16635571, 1.20691137, 1.24110186]]], dtype=dtype)
-<<<<<<< HEAD
-        run_and_check_enhancement(cira_stretch, self.ch1.astype(dtype), expected)
-=======
         run_and_check_enhancement_with_dtype(cira_stretch, self.ch1.astype(dtype), expected)
->>>>>>> 309c8749
 
     def test_reinhard(self):
         """Test the reinhard algorithm."""
