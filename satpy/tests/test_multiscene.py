#!/usr/bin/env python
# -*- coding: utf-8 -*-
# Copyright (c) 2018 Satpy developers
#
# This file is part of satpy.
#
# satpy is free software: you can redistribute it and/or modify it under the
# terms of the GNU General Public License as published by the Free Software
# Foundation, either version 3 of the License, or (at your option) any later
# version.
#
# satpy is distributed in the hope that it will be useful, but WITHOUT ANY
# WARRANTY; without even the implied warranty of MERCHANTABILITY or FITNESS FOR
# A PARTICULAR PURPOSE.  See the GNU General Public License for more details.
#
# You should have received a copy of the GNU General Public License along with
# satpy.  If not, see <http://www.gnu.org/licenses/>.
"""Unit tests for multiscene.py."""

import os
import shutil
import tempfile
import unittest
from datetime import datetime
from unittest import mock

<<<<<<< HEAD
import numpy as np
=======
import pytest
>>>>>>> 142922d0

from satpy.dataset.dataid import DataID, ModifierTuple, WavelengthRange

DEFAULT_SHAPE = (5, 10)

local_id_keys_config = {'name': {
    'required': True,
},
    'wavelength': {
    'type': WavelengthRange,
},
    'resolution': None,
    'calibration': {
    'enum': [
        'reflectance',
        'brightness_temperature',
        'radiance',
        'counts'
    ]
},
    'polarization': None,
    'level': None,
    'modifiers': {
    'required': True,
    'default': ModifierTuple(),
    'type': ModifierTuple,
},
}


def make_dataid(**items):
    """Make a data id."""
    return DataID(local_id_keys_config, **items)


def _fake_get_enhanced_image(img, enhance=None, overlay=None, decorate=None):
    from trollimage.xrimage import XRImage
    return XRImage(img)


def _create_test_area(proj_str=None, shape=DEFAULT_SHAPE, extents=None):
    """Create a test area definition."""
    from pyresample.geometry import AreaDefinition
    from pyresample.utils import proj4_str_to_dict
    if proj_str is None:
        proj_str = '+proj=lcc +datum=WGS84 +ellps=WGS84 +lon_0=-95. ' \
                   '+lat_0=25 +lat_1=25 +units=m +no_defs'
    proj_dict = proj4_str_to_dict(proj_str)
    extents = extents or (-1000., -1500., 1000., 1500.)

    return AreaDefinition(
        'test',
        'test',
        'test',
        proj_dict,
        shape[1],
        shape[0],
        extents
    )


def _create_test_dataset(name, shape=DEFAULT_SHAPE, area=None):
    """Create a test DataArray object."""
    import xarray as xr
    import dask.array as da
    import numpy as np

    return xr.DataArray(
        da.ones(shape, dtype=np.float32, chunks=shape), dims=('y', 'x'),
        attrs={'name': name, 'area': area, '_satpy_id_keys': local_id_keys_config})


def _create_test_scenes(num_scenes=2, shape=DEFAULT_SHAPE, area=None):
    """Create some test scenes for various test cases."""
    from satpy import Scene
    ds1 = _create_test_dataset('ds1', shape=shape, area=area)
    ds2 = _create_test_dataset('ds2', shape=shape, area=area)
    scenes = []
    for _ in range(num_scenes):
        scn = Scene()
        scn['ds1'] = ds1.copy()
        scn['ds2'] = ds2.copy()
        scenes.append(scn)
    return scenes


class TestMultiScene(unittest.TestCase):
    """Test basic functionality of MultiScene."""

    def test_init_empty(self):
        """Test creating a multiscene with no children."""
        from satpy import MultiScene
        MultiScene()

    def test_init_children(self):
        """Test creating a multiscene with children."""
        from satpy import MultiScene
        scenes = _create_test_scenes()
        MultiScene(scenes)

    def test_properties(self):
        """Test basic properties/attributes of the MultiScene."""
        from satpy import MultiScene

        area = _create_test_area()
        scenes = _create_test_scenes(area=area)
        ds1_id = make_dataid(name='ds1')
        ds2_id = make_dataid(name='ds2')
        ds3_id = make_dataid(name='ds3')
        ds4_id = make_dataid(name='ds4')

        # Add a dataset to only one of the Scenes
        scenes[1]['ds3'] = _create_test_dataset('ds3')
        mscn = MultiScene(scenes)

        self.assertSetEqual(mscn.loaded_dataset_ids,
                            {ds1_id, ds2_id, ds3_id})
        self.assertSetEqual(mscn.shared_dataset_ids, {ds1_id, ds2_id})
        self.assertTrue(mscn.all_same_area)

        bigger_area = _create_test_area(shape=(20, 40))
        scenes[0]['ds4'] = _create_test_dataset('ds4', shape=(20, 40),
                                                area=bigger_area)

        self.assertSetEqual(mscn.loaded_dataset_ids,
                            {ds1_id, ds2_id, ds3_id, ds4_id})
        self.assertSetEqual(mscn.shared_dataset_ids, {ds1_id, ds2_id})
        self.assertFalse(mscn.all_same_area)

    def test_from_files(self):
        """Test creating a multiscene from multiple files."""
        from satpy import MultiScene
        input_files_abi = [
            "OR_ABI-L1b-RadC-M3C01_G16_s20171171502203_e20171171504576_c20171171505018.nc",
            "OR_ABI-L1b-RadC-M3C01_G16_s20171171507203_e20171171509576_c20171171510018.nc",
            "OR_ABI-L1b-RadC-M3C01_G16_s20171171512203_e20171171514576_c20171171515017.nc",
            "OR_ABI-L1b-RadC-M3C01_G16_s20171171517203_e20171171519577_c20171171520019.nc",
            "OR_ABI-L1b-RadC-M3C01_G16_s20171171522203_e20171171524576_c20171171525020.nc",
            "OR_ABI-L1b-RadC-M3C01_G16_s20171171527203_e20171171529576_c20171171530017.nc",
            ]
        input_files_glm = [
            "OR_GLM-L2-GLMC-M3_G16_s20171171500000_e20171171501000_c20380190314080.nc",
            "OR_GLM-L2-GLMC-M3_G16_s20171171501000_e20171171502000_c20380190314080.nc",
            "OR_GLM-L2-GLMC-M3_G16_s20171171502000_e20171171503000_c20380190314080.nc",
            "OR_GLM-L2-GLMC-M3_G16_s20171171503000_e20171171504000_c20380190314080.nc",
            "OR_GLM-L2-GLMC-M3_G16_s20171171504000_e20171171505000_c20380190314080.nc",
            "OR_GLM-L2-GLMC-M3_G16_s20171171505000_e20171171506000_c20380190314080.nc",
            "OR_GLM-L2-GLMC-M3_G16_s20171171506000_e20171171507000_c20380190314080.nc",
            "OR_GLM-L2-GLMC-M3_G16_s20171171507000_e20171171508000_c20380190314080.nc",
        ]
        with mock.patch('satpy.multiscene.Scene') as scn_mock:
            mscn = MultiScene.from_files(
                    input_files_abi,
                    reader='abi_l1b',
                    scene_kwargs={"reader_kwargs": {}})
            assert len(mscn.scenes) == 6
            calls = [mock.call(
                filenames={'abi_l1b': [in_file_abi]},
                reader_kwargs={})
                for in_file_abi in input_files_abi]
            scn_mock.assert_has_calls(calls)

            scn_mock.reset_mock()
            with pytest.warns(DeprecationWarning):
                mscn = MultiScene.from_files(
                        input_files_abi + input_files_glm,
                        reader=('abi_l1b', "glm_l2"),
                        group_keys=["start_time"],
                        ensure_all_readers=True,
                        time_threshold=30)
            assert len(mscn.scenes) == 2
            calls = [mock.call(
                filenames={'abi_l1b': [in_file_abi], 'glm_l2': [in_file_glm]})
                for (in_file_abi, in_file_glm) in
                zip(input_files_abi[0:2],
                    [input_files_glm[2]] + [input_files_glm[7]])]
            scn_mock.assert_has_calls(calls)
            scn_mock.reset_mock()
            mscn = MultiScene.from_files(
                    input_files_abi + input_files_glm,
                    reader=('abi_l1b', "glm_l2"),
                    group_keys=["start_time"],
                    ensure_all_readers=False,
                    time_threshold=30)
            assert len(mscn.scenes) == 12

    def test_group(self):
        """Test group."""
        from satpy import Scene, MultiScene

        ds1 = _create_test_dataset(name='ds1')
        ds2 = _create_test_dataset(name='ds2')
        ds3 = _create_test_dataset(name='ds3')
        ds4 = _create_test_dataset(name='ds4')
        scene1 = Scene()
        scene1['ds1'] = ds1
        scene1['ds2'] = ds2
        scene2 = Scene()
        scene2['ds3'] = ds3
        scene2['ds4'] = ds4

        multi_scene = MultiScene([scene1, scene2])
        groups = {make_dataid(name='odd', wavelength=(1, 2, 3)): ['ds1', 'ds3'],
                  make_dataid(name='even', wavelength=(2, 3, 4)): ['ds2', 'ds4']}
        multi_scene.group(groups)

        self.assertSetEqual(multi_scene.shared_dataset_ids, set(groups.keys()))

    def test_add_group_aliases(self):
        """Test adding group aliases."""
        import xarray as xr
        import numpy as np
        import types

        from satpy.multiscene import add_group_aliases
        from satpy import Scene

        # Define test scenes
        ds_id1 = make_dataid(name='ds1', wavelength=(10.7, 10.8, 10.9))
        ds_id2 = make_dataid(name='ds2', wavelength=(1.9, 2.0, 2.1))
        ds_id3 = make_dataid(name='ds3', wavelength=(10.8, 10.9, 11.0))
        ds_id31 = make_dataid(name='ds31', polarization='H')

        scene1 = Scene()
        scene1[ds_id1] = xr.DataArray([1])
        scene2 = Scene()
        scene2[ds_id2] = xr.DataArray([2])
        scene3 = Scene()
        scene3[ds_id3] = xr.DataArray([3])
        scene3[ds_id31] = xr.DataArray([4])
        scenes = [scene1, scene2, scene3]

        # Define groups
        g1 = make_dataid(name='g1', wavelength=(10, 11, 12))
        g2 = make_dataid(name='g2', wavelength=(1, 2, 3), polarization='V')
        groups = {g1: ['ds1', 'ds3'], g2: ['ds2']}

        # Test adding aliases
        with_aliases = add_group_aliases(iter(scenes), groups)
        self.assertIsInstance(with_aliases, types.GeneratorType)
        with_aliases = list(with_aliases)
        self.assertSetEqual(set(with_aliases[0].keys()), {g1, ds_id1})
        self.assertSetEqual(set(with_aliases[1].keys()), {g2, ds_id2})
        self.assertSetEqual(set(with_aliases[2].keys()), {g1, ds_id3, ds_id31})

        np.testing.assert_array_equal(with_aliases[0]['g1'].values, [1])
        np.testing.assert_array_equal(with_aliases[0]['ds1'].values, [1])
        np.testing.assert_array_equal(with_aliases[1]['g2'].values, [2])
        np.testing.assert_array_equal(with_aliases[1]['ds2'].values, [2])
        np.testing.assert_array_equal(with_aliases[2]['g1'].values, [3])
        np.testing.assert_array_equal(with_aliases[2]['ds3'].values, [3])
        np.testing.assert_array_equal(with_aliases[2]['ds31'].values, [4])

        # Make sure that modifying the result doesn't modify the original
        self.assertNotIn(g1, scene1)

        # Adding an alias for multiple datasets in one scene should fail
        gen = add_group_aliases([scene3], {g1: ['ds3', 'ds31']})
        self.assertRaises(ValueError, list, gen)


class TestMultiSceneSave(unittest.TestCase):
    """Test saving a MultiScene to various formats."""

    def setUp(self):
        """Create temporary directory to save files to."""
        self.base_dir = tempfile.mkdtemp()

    def tearDown(self):
        """Remove the temporary directory created for a test."""
        try:
            shutil.rmtree(self.base_dir, ignore_errors=True)
        except OSError:
            pass

    @mock.patch('satpy.multiscene.get_enhanced_image', _fake_get_enhanced_image)
    def test_save_mp4_distributed(self):
        """Save a series of fake scenes to an mp4 video."""
        from satpy import MultiScene
        area = _create_test_area()
        scenes = _create_test_scenes(area=area)

        # Add a dataset to only one of the Scenes
        scenes[1]['ds3'] = _create_test_dataset('ds3')
        # Add a start and end time
        for ds_id in ['ds1', 'ds2', 'ds3']:
            scenes[1][ds_id].attrs['start_time'] = datetime(2018, 1, 2)
            scenes[1][ds_id].attrs['end_time'] = datetime(2018, 1, 2, 12)
            if ds_id == 'ds3':
                continue
            scenes[0][ds_id].attrs['start_time'] = datetime(2018, 1, 1)
            scenes[0][ds_id].attrs['end_time'] = datetime(2018, 1, 1, 12)

        mscn = MultiScene(scenes)
        fn = os.path.join(
            self.base_dir,
            'test_save_mp4_{name}_{start_time:%Y%m%d_%H}_{end_time:%Y%m%d_%H}.mp4')
        writer_mock = mock.MagicMock()
        client_mock = mock.MagicMock()
        client_mock.compute.side_effect = lambda x: tuple(v.compute() for v in x)
        client_mock.gather.side_effect = lambda x: x
        with mock.patch('satpy.multiscene.imageio.get_writer') as get_writer:
            get_writer.return_value = writer_mock
            # force order of datasets by specifying them
            mscn.save_animation(fn, client=client_mock, datasets=['ds1', 'ds2', 'ds3'])

        # 2 saves for the first scene + 1 black frame
        # 3 for the second scene
        self.assertEqual(writer_mock.append_data.call_count, 3 + 3)
        filenames = [os.path.basename(args[0][0]) for args in get_writer.call_args_list]
        self.assertEqual(filenames[0], 'test_save_mp4_ds1_20180101_00_20180102_12.mp4')
        self.assertEqual(filenames[1], 'test_save_mp4_ds2_20180101_00_20180102_12.mp4')
        self.assertEqual(filenames[2], 'test_save_mp4_ds3_20180102_00_20180102_12.mp4')

        # Test no distributed client found
        mscn = MultiScene(scenes)
        fn = os.path.join(
            self.base_dir,
            'test_save_mp4_{name}_{start_time:%Y%m%d_%H}_{end_time:%Y%m%d_%H}.mp4')
        writer_mock = mock.MagicMock()
        client_mock = mock.MagicMock()
        client_mock.compute.side_effect = lambda x: tuple(v.compute() for v in x)
        client_mock.gather.side_effect = lambda x: x
        with mock.patch('satpy.multiscene.imageio.get_writer') as get_writer, \
                mock.patch('satpy.multiscene.get_client', mock.Mock(side_effect=ValueError("No client"))):
            get_writer.return_value = writer_mock
            # force order of datasets by specifying them
            mscn.save_animation(fn, datasets=['ds1', 'ds2', 'ds3'])

        # 2 saves for the first scene + 1 black frame
        # 3 for the second scene
        self.assertEqual(writer_mock.append_data.call_count, 3 + 3)
        filenames = [os.path.basename(args[0][0]) for args in get_writer.call_args_list]
        self.assertEqual(filenames[0], 'test_save_mp4_ds1_20180101_00_20180102_12.mp4')
        self.assertEqual(filenames[1], 'test_save_mp4_ds2_20180101_00_20180102_12.mp4')
        self.assertEqual(filenames[2], 'test_save_mp4_ds3_20180102_00_20180102_12.mp4')

    @mock.patch('satpy.multiscene.get_enhanced_image', _fake_get_enhanced_image)
    def test_save_mp4_no_distributed(self):
        """Save a series of fake scenes to an mp4 video when distributed isn't available."""
        from satpy import MultiScene
        area = _create_test_area()
        scenes = _create_test_scenes(area=area)

        # Add a dataset to only one of the Scenes
        scenes[1]['ds3'] = _create_test_dataset('ds3')
        # Add a start and end time
        for ds_id in ['ds1', 'ds2', 'ds3']:
            scenes[1][ds_id].attrs['start_time'] = datetime(2018, 1, 2)
            scenes[1][ds_id].attrs['end_time'] = datetime(2018, 1, 2, 12)
            if ds_id == 'ds3':
                continue
            scenes[0][ds_id].attrs['start_time'] = datetime(2018, 1, 1)
            scenes[0][ds_id].attrs['end_time'] = datetime(2018, 1, 1, 12)

        mscn = MultiScene(scenes)
        fn = os.path.join(
            self.base_dir,
            'test_save_mp4_{name}_{start_time:%Y%m%d_%H}_{end_time:%Y%m%d_%H}.mp4')
        writer_mock = mock.MagicMock()
        client_mock = mock.MagicMock()
        client_mock.compute.side_effect = lambda x: tuple(v.compute() for v in x)
        client_mock.gather.side_effect = lambda x: x
        with mock.patch('satpy.multiscene.imageio.get_writer') as get_writer, \
                mock.patch('satpy.multiscene.get_client', None):
            get_writer.return_value = writer_mock
            # force order of datasets by specifying them
            mscn.save_animation(fn, datasets=['ds1', 'ds2', 'ds3'])

        # 2 saves for the first scene + 1 black frame
        # 3 for the second scene
        self.assertEqual(writer_mock.append_data.call_count, 3 + 3)
        filenames = [os.path.basename(args[0][0]) for args in get_writer.call_args_list]
        self.assertEqual(filenames[0], 'test_save_mp4_ds1_20180101_00_20180102_12.mp4')
        self.assertEqual(filenames[1], 'test_save_mp4_ds2_20180101_00_20180102_12.mp4')
        self.assertEqual(filenames[2], 'test_save_mp4_ds3_20180102_00_20180102_12.mp4')

    @mock.patch('satpy.multiscene.get_enhanced_image', _fake_get_enhanced_image)
    def test_save_datasets_simple(self):
        """Save a series of fake scenes to an PNG images."""
        from satpy import MultiScene
        area = _create_test_area()
        scenes = _create_test_scenes(area=area)

        # Add a dataset to only one of the Scenes
        scenes[1]['ds3'] = _create_test_dataset('ds3')
        # Add a start and end time
        for ds_id in ['ds1', 'ds2', 'ds3']:
            scenes[1][ds_id].attrs['start_time'] = datetime(2018, 1, 2)
            scenes[1][ds_id].attrs['end_time'] = datetime(2018, 1, 2, 12)
            if ds_id == 'ds3':
                continue
            scenes[0][ds_id].attrs['start_time'] = datetime(2018, 1, 1)
            scenes[0][ds_id].attrs['end_time'] = datetime(2018, 1, 1, 12)

        mscn = MultiScene(scenes)
        client_mock = mock.MagicMock()
        client_mock.compute.side_effect = lambda x: tuple(v for v in x)
        client_mock.gather.side_effect = lambda x: x
        with mock.patch('satpy.multiscene.Scene.save_datasets') as save_datasets:
            save_datasets.return_value = [True]  # some arbitrary return value
            # force order of datasets by specifying them
            mscn.save_datasets(base_dir=self.base_dir, client=False, datasets=['ds1', 'ds2', 'ds3'],
                               writer='simple_image')

        # 2 for each scene
        self.assertEqual(save_datasets.call_count, 2)

    @mock.patch('satpy.multiscene.get_enhanced_image', _fake_get_enhanced_image)
    def test_save_datasets_distributed_delayed(self):
        """Test distributed save for writers returning delayed obejcts e.g. simple_image."""
        from satpy import MultiScene
        from dask.delayed import Delayed
        area = _create_test_area()
        scenes = _create_test_scenes(area=area)

        # Add a dataset to only one of the Scenes
        scenes[1]['ds3'] = _create_test_dataset('ds3')
        # Add a start and end time
        for ds_id in ['ds1', 'ds2', 'ds3']:
            scenes[1][ds_id].attrs['start_time'] = datetime(2018, 1, 2)
            scenes[1][ds_id].attrs['end_time'] = datetime(2018, 1, 2, 12)
            if ds_id == 'ds3':
                continue
            scenes[0][ds_id].attrs['start_time'] = datetime(2018, 1, 1)
            scenes[0][ds_id].attrs['end_time'] = datetime(2018, 1, 1, 12)

        mscn = MultiScene(scenes)
        client_mock = mock.MagicMock()
        client_mock.compute.side_effect = lambda x: tuple(v for v in x)
        client_mock.gather.side_effect = lambda x: x
        future_mock = mock.MagicMock()
        future_mock.__class__ = Delayed
        with mock.patch('satpy.multiscene.Scene.save_datasets') as save_datasets:
            save_datasets.return_value = [future_mock]  # some arbitrary return value
            # force order of datasets by specifying them
            mscn.save_datasets(base_dir=self.base_dir, client=client_mock, datasets=['ds1', 'ds2', 'ds3'],
                               writer='simple_image')

        # 2 for each scene
        self.assertEqual(save_datasets.call_count, 2)

    @mock.patch('satpy.multiscene.get_enhanced_image', _fake_get_enhanced_image)
    def test_save_datasets_distributed_source_target(self):
        """Test distributed save for writers returning sources and targets e.g. geotiff writer."""
        from satpy import MultiScene
        import dask.array as da
        area = _create_test_area()
        scenes = _create_test_scenes(area=area)

        # Add a dataset to only one of the Scenes
        scenes[1]['ds3'] = _create_test_dataset('ds3')
        # Add a start and end time
        for ds_id in ['ds1', 'ds2', 'ds3']:
            scenes[1][ds_id].attrs['start_time'] = datetime(2018, 1, 2)
            scenes[1][ds_id].attrs['end_time'] = datetime(2018, 1, 2, 12)
            if ds_id == 'ds3':
                continue
            scenes[0][ds_id].attrs['start_time'] = datetime(2018, 1, 1)
            scenes[0][ds_id].attrs['end_time'] = datetime(2018, 1, 1, 12)

        mscn = MultiScene(scenes)
        client_mock = mock.MagicMock()
        client_mock.compute.side_effect = lambda x: tuple(v for v in x)
        client_mock.gather.side_effect = lambda x: x
        source_mock = mock.MagicMock()
        source_mock.__class__ = da.Array
        target_mock = mock.MagicMock()
        with mock.patch('satpy.multiscene.Scene.save_datasets') as save_datasets:
            save_datasets.return_value = [(source_mock, target_mock)]  # some arbitrary return value
            # force order of datasets by specifying them
            with self.assertRaises(NotImplementedError):
                mscn.save_datasets(base_dir=self.base_dir, client=client_mock, datasets=['ds1', 'ds2', 'ds3'],
                                   writer='geotiff')

    def test_crop(self):
        """Test the crop method."""
        from satpy import Scene, MultiScene
        from xarray import DataArray
        from pyresample.geometry import AreaDefinition
        import numpy as np
        scene1 = Scene()
        area_extent = (-5570248.477339745, -5561247.267842293, 5567248.074173927,
                       5570248.477339745)
        proj_dict = {'a': 6378169.0, 'b': 6356583.8, 'h': 35785831.0,
                     'lon_0': 0.0, 'proj': 'geos', 'units': 'm'}
        x_size = 3712
        y_size = 3712
        area_def = AreaDefinition(
            'test', 'test', 'test',
            proj_dict,
            x_size,
            y_size,
            area_extent,
        )
        area_def2 = AreaDefinition(
            'test2', 'test2', 'test2', proj_dict,
            x_size // 2,
            y_size // 2,
            area_extent,
            )
        scene1["1"] = DataArray(np.zeros((y_size, x_size)))
        scene1["2"] = DataArray(np.zeros((y_size, x_size)), dims=('y', 'x'))
        scene1["3"] = DataArray(np.zeros((y_size, x_size)), dims=('y', 'x'),
                                attrs={'area': area_def})
        scene1["4"] = DataArray(np.zeros((y_size // 2, x_size // 2)), dims=('y', 'x'),
                                attrs={'area': area_def2})
        mscn = MultiScene([scene1])

        # by lon/lat bbox
        new_mscn = mscn.crop(ll_bbox=(-20., -5., 0, 0))
        new_scn1 = list(new_mscn.scenes)[0]
        self.assertIn('1', new_scn1)
        self.assertIn('2', new_scn1)
        self.assertIn('3', new_scn1)
        self.assertTupleEqual(new_scn1['1'].shape, (y_size, x_size))
        self.assertTupleEqual(new_scn1['2'].shape, (y_size, x_size))
        self.assertTupleEqual(new_scn1['3'].shape, (184, 714))
        self.assertTupleEqual(new_scn1['4'].shape, (92, 357))


class TestBlendFuncs(unittest.TestCase):
    """Test individual functions used for blending."""

    def setUp(self):
        """Set up test data."""
        import xarray as xr
        import dask.array as da
        from datetime import datetime
        from pyresample.geometry import AreaDefinition
        area = AreaDefinition('test', 'test', 'test',
                              {'proj': 'geos', 'lon_0': -95.5, 'h': 35786023.0},
                              2, 2, [-200, -200, 200, 200])
        ds1 = xr.DataArray(da.zeros((2, 2), chunks=-1), dims=('y', 'x'),
                           attrs={'start_time': datetime(2018, 1, 1, 0, 0, 0), 'area': area})
        self.ds1 = ds1
        ds2 = xr.DataArray(da.zeros((2, 2), chunks=-1), dims=('y', 'x'),
                           attrs={'start_time': datetime(2018, 1, 1, 1, 0, 0), 'area': area})
        self.ds2 = ds2
        ds3 = xr.DataArray(da.zeros((2, 2), chunks=-1), dims=('y', 'time'),
                           attrs={'start_time': datetime(2018, 1, 1, 0, 0, 0), 'area': area})
        self.ds3 = ds3
        ds4 = xr.DataArray(da.zeros((2, 2), chunks=-1), dims=('y', 'time'),
                           attrs={'start_time': datetime(2018, 1, 1, 1, 0, 0), 'area': area})
        self.ds4 = ds4

    def test_stack(self):
        """Test the 'stack' function."""
        from satpy.multiscene import stack
        res = stack([self.ds1, self.ds2])
        self.assertTupleEqual(self.ds1.shape, res.shape)

    def test_timeseries(self):
        """Test the 'timeseries' function."""
        from satpy.multiscene import timeseries
        import xarray as xr
        res = timeseries([self.ds1, self.ds2])
        res2 = timeseries([self.ds3, self.ds4])
        self.assertIsInstance(res, xr.DataArray)
        self.assertIsInstance(res2, xr.DataArray)
        self.assertTupleEqual((2, self.ds1.shape[0], self.ds1.shape[1]), res.shape)
        self.assertTupleEqual((self.ds3.shape[0], self.ds3.shape[1]+self.ds4.shape[1]), res2.shape)


@mock.patch('satpy.multiscene.get_enhanced_image')
def test_save_mp4(smg, tmp_path):
    """Save a series of fake scenes to an mp4 video."""
    from satpy import MultiScene
    area = _create_test_area()
    scenes = _create_test_scenes(area=area)
    smg.side_effect = _fake_get_enhanced_image

    # Add a dataset to only one of the Scenes
    scenes[1]['ds3'] = _create_test_dataset('ds3')
    # Add a start and end time
    for ds_id in ['ds1', 'ds2', 'ds3']:
        scenes[1][ds_id].attrs['start_time'] = datetime(2018, 1, 2)
        scenes[1][ds_id].attrs['end_time'] = datetime(2018, 1, 2, 12)
        if ds_id == 'ds3':
            continue
        scenes[0][ds_id].attrs['start_time'] = datetime(2018, 1, 1)
        scenes[0][ds_id].attrs['end_time'] = datetime(2018, 1, 1, 12)

    mscn = MultiScene(scenes)
    fn = str(tmp_path /
             'test_save_mp4_{name}_{start_time:%Y%m%d_%H}_{end_time:%Y%m%d_%H}.mp4')
    writer_mock = mock.MagicMock()
    with mock.patch('satpy.multiscene.imageio.get_writer') as get_writer:
        get_writer.return_value = writer_mock
        # force order of datasets by specifying them
        mscn.save_animation(fn, datasets=['ds1', 'ds2', 'ds3'], client=False)

    # 2 saves for the first scene + 1 black frame
    # 3 for the second scene
    assert writer_mock.append_data.call_count == 3 + 3
    filenames = [os.path.basename(args[0][0]) for args in get_writer.call_args_list]
    assert filenames[0] == 'test_save_mp4_ds1_20180101_00_20180102_12.mp4'
    assert filenames[1] == 'test_save_mp4_ds2_20180101_00_20180102_12.mp4'
    assert filenames[2] == 'test_save_mp4_ds3_20180102_00_20180102_12.mp4'

    # make sure that not specifying datasets still saves all of them
    fn = str(tmp_path /
             'test_save_mp4_{name}_{start_time:%Y%m%d_%H}_{end_time:%Y%m%d_%H}.mp4')
    writer_mock = mock.MagicMock()
    with mock.patch('satpy.multiscene.imageio.get_writer') as get_writer:
        get_writer.return_value = writer_mock
        # force order of datasets by specifying them
        mscn.save_animation(fn, client=False)
    # the 'ds3' dataset isn't known to the first scene so it doesn't get saved
    # 2 for first scene, 2 for second scene
    assert writer_mock.append_data.call_count == 2 + 2
    assert "test_save_mp4_ds1_20180101_00_20180102_12.mp4" in filenames
    assert "test_save_mp4_ds2_20180101_00_20180102_12.mp4" in filenames
    assert "test_save_mp4_ds3_20180102_00_20180102_12.mp4" in filenames

    # test decorating and enhancing

    fn = str(tmp_path /
             'test-{name}_{start_time:%Y%m%d_%H}_{end_time:%Y%m%d_%H}-rich.mp4')
    writer_mock = mock.MagicMock()
    with mock.patch('satpy.multiscene.imageio.get_writer') as get_writer:
        get_writer.return_value = writer_mock
        mscn.save_animation(
                fn, client=False,
                enh_args={"decorate": {
                    "decorate": [{
                        "text": {
                            "txt":
                            "Test {start_time:%Y-%m-%d %H:%M} - "
                            "{end_time:%Y-%m-%d %H:%M}"}}]}})
    assert writer_mock.append_data.call_count == 2 + 2
    assert ("2018-01-02" in smg.call_args_list[-1][1]
            ["decorate"]["decorate"][0]["text"]["txt"])


def test_blend():
    """Test MultiScene.blend method with regular MultiScene."""
    from satpy import MultiScene
    ms = MultiScene(_create_test_scenes(3))
    bs = ms.blend(sum)
    np.testing.assert_array_equal(bs["ds1"].data, np.full(DEFAULT_SHAPE, 3))
    np.testing.assert_array_equal(bs["ds2"].data, np.full(DEFAULT_SHAPE, 3))


def test_blend_own_scene():
    """Test bringing own scene to blend function."""
    from satpy import Scene, MultiScene
    ms = MultiScene(_create_test_scenes(2))
    sc = Scene()
    bs = ms.blend(sum, scene=sc)
    assert bs is sc<|MERGE_RESOLUTION|>--- conflicted
+++ resolved
@@ -24,11 +24,8 @@
 from datetime import datetime
 from unittest import mock
 
-<<<<<<< HEAD
 import numpy as np
-=======
 import pytest
->>>>>>> 142922d0
 
 from satpy.dataset.dataid import DataID, ModifierTuple, WavelengthRange
 
