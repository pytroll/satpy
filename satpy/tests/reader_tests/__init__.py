--- conflicted
+++ resolved
@@ -31,15 +31,11 @@
                                       test_hdf4_utils, test_utils,
                                       test_acspo, test_amsr2_l1b,
                                       test_omps_edr, test_nucaps, test_geocat,
-<<<<<<< HEAD
-                                      test_nc_olci)
-=======
                                       test_seviri_calibration, test_clavrx,
                                       test_grib, test_hrit_goes, test_ahi_hsd,
                                       test_iasi_l2, test_generic_image,
                                       test_scmi, test_hrit_jma, test_nc_goes,
-                                      test_nc_slstr)
->>>>>>> 1d3b128f
+                                      test_nc_slstr, test_nc_olci)
 
 if sys.version_info < (2, 7):
     import unittest2 as unittest
@@ -65,9 +61,7 @@
     mysuite.addTests(test_omps_edr.suite())
     mysuite.addTests(test_nucaps.suite())
     mysuite.addTests(test_geocat.suite())
-<<<<<<< HEAD
     mysuite.addTests(test_nc_olci.suite())
-=======
     mysuite.addTests(test_seviri_calibration.suite())
     mysuite.addTests(test_clavrx.suite())
     mysuite.addTests(test_grib.suite())
@@ -79,6 +73,5 @@
     mysuite.addTests(test_hrit_jma.suite())
     mysuite.addTests(test_nc_goes.suite())
     mysuite.addTests(test_nc_slstr.suite())
->>>>>>> 1d3b128f
 
     return mysuite