#!/usr/bin/env python
# -*- coding: utf-8 -*-

# Copyright (c) 2017, 2018 Martin Raspaud

# Author(s):

#   Martin Raspaud <martin.raspaud@smhi.se>

# This program is free software: you can redistribute it and/or modify
# it under the terms of the GNU General Public License as published by
# the Free Software Foundation, either version 3 of the License, or
# (at your option) any later version.

# This program is distributed in the hope that it will be useful,
# but WITHOUT ANY WARRANTY; without even the implied warranty of
# MERCHANTABILITY or FITNESS FOR A PARTICULAR PURPOSE.  See the
# GNU General Public License for more details.

# You should have received a copy of the GNU General Public License
# along with this program.  If not, see <http://www.gnu.org/licenses/>.
"""The reader tests package.
"""

import sys

from satpy.tests.reader_tests import (test_abi_l1b, test_hrit_base,
                                      test_viirs_sdr, test_viirs_l1b,
                                      test_native_msg, test_msg_base,
                                      test_hdf5_utils, test_netcdf_utils,
                                      test_hdf4_utils, test_utils,
                                      test_acspo, test_amsr2_l1b,
                                      test_omps_edr, test_nucaps, test_geocat,
                                      test_seviri_calibration, test_clavrx,
                                      test_grib, test_hrit_goes, test_ahi_hsd,
                                      test_iasi_l2, test_generic_image,
                                      test_scmi, test_hrit_jma, test_nc_goes,
<<<<<<< HEAD
                                      test_nc_slstr, test_nc_olci)
=======
                                      test_nc_slstr, test_viirs_flood)
>>>>>>> cdd66dc4

if sys.version_info < (2, 7):
    import unittest2 as unittest
else:
    import unittest


def suite():
    """Test suite for all reader tests"""
    mysuite = unittest.TestSuite()
    mysuite.addTests(test_abi_l1b.suite())
    mysuite.addTests(test_viirs_sdr.suite())
    mysuite.addTests(test_viirs_l1b.suite())
    mysuite.addTests(test_hrit_base.suite())
    mysuite.addTests(test_native_msg.suite())
    mysuite.addTests(test_msg_base.suite())
    mysuite.addTests(test_hdf4_utils.suite())
    mysuite.addTests(test_hdf5_utils.suite())
    mysuite.addTests(test_netcdf_utils.suite())
    mysuite.addTests(test_utils.suite())
    mysuite.addTests(test_acspo.suite())
    mysuite.addTests(test_amsr2_l1b.suite())
    mysuite.addTests(test_omps_edr.suite())
    mysuite.addTests(test_nucaps.suite())
    mysuite.addTests(test_geocat.suite())
    mysuite.addTests(test_nc_olci.suite())
    mysuite.addTests(test_seviri_calibration.suite())
    mysuite.addTests(test_clavrx.suite())
    mysuite.addTests(test_grib.suite())
    mysuite.addTests(test_hrit_goes.suite())
    mysuite.addTests(test_ahi_hsd.suite())
    mysuite.addTests(test_iasi_l2.suite())
    mysuite.addTests(test_generic_image.suite())
    mysuite.addTests(test_scmi.suite())
    mysuite.addTests(test_viirs_flood.suite())
    mysuite.addTests(test_hrit_jma.suite())
    mysuite.addTests(test_nc_goes.suite())
    mysuite.addTests(test_nc_slstr.suite())

    return mysuite<|MERGE_RESOLUTION|>--- conflicted
+++ resolved
@@ -35,11 +35,8 @@
                                       test_grib, test_hrit_goes, test_ahi_hsd,
                                       test_iasi_l2, test_generic_image,
                                       test_scmi, test_hrit_jma, test_nc_goes,
-<<<<<<< HEAD
-                                      test_nc_slstr, test_nc_olci)
-=======
-                                      test_nc_slstr, test_viirs_flood)
->>>>>>> cdd66dc4
+                                      test_nc_slstr, test_nc_olci, test_viirs_flood)
+
 
 if sys.version_info < (2, 7):
     import unittest2 as unittest
