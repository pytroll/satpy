--- conflicted
+++ resolved
@@ -20,13 +20,8 @@
 
 from __future__ import annotations
 
-<<<<<<< HEAD
-from datetime import datetime, timedelta
+import datetime as dt
 from typing import Literal, Optional
-=======
-import datetime as dt
-from typing import Optional
->>>>>>> c2149175
 
 import numpy as np
 import pytest
