--- conflicted
+++ resolved
@@ -24,15 +24,9 @@
 from datetime import datetime
 import tempfile
 from satpy import DatasetID
-import unittest
-from unittest import mock
 
 import numpy as np
 
-<<<<<<< HEAD
-
-=======
->>>>>>> 8853aac1
 try:
     from pyproj import CRS
 except ImportError:
