--- conflicted
+++ resolved
@@ -123,11 +123,8 @@
 from __future__ import absolute_import, division, print_function, unicode_literals
 
 import logging
-<<<<<<< HEAD
 import os
-=======
 from functools import cached_property
->>>>>>> a4417c69
 
 # Importing hdf5plugin makes decompression plugins available and work automatically when reading data
 try:
