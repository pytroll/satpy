--- conflicted
+++ resolved
@@ -176,7 +176,6 @@
             data = data.where(good_mask, new_fill)
         return data
 
-<<<<<<< HEAD
     def _get_good_data_mask(self, pyhdf_dataset, data_arr):
         try:
             fill_value = pyhdf_dataset._FillValue
@@ -191,7 +190,7 @@
             data_arr.attrs.pop('_FillValue', None)
         good_mask = data_arr != fill_value
         return good_mask, new_fill
-=======
+
     def _add_satpy_metadata(self, data_id: DataID, data_arr: xr.DataArray):
         """Add metadata that is specific to Satpy."""
         new_attrs = {
@@ -213,7 +212,6 @@
             250: 40,
         }
         return known_rps.get(resolution, 10)
->>>>>>> 4c475fa0
 
 
 class HDFEOSGeoReader(HDFEOSBaseFileReader):
@@ -339,6 +337,6 @@
         for key in ('standard_name', 'units'):
             if key in dataset_info:
                 data.attrs[key] = dataset_info[key]
-        self._add_satpy_metadata(dataset_keys, data)
+        self._add_satpy_metadata(dataset_id, data)
 
         return data