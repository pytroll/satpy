#!/usr/bin/env python
# -*- coding: utf-8 -*-
# Copyright (c) 2015-2018 Satpy developers
#
# This file is part of satpy.
#
# satpy is free software: you can redistribute it and/or modify it under the
# terms of the GNU General Public License as published by the Free Software
# Foundation, either version 3 of the License, or (at your option) any later
# version.
#
# satpy is distributed in the hope that it will be useful, but WITHOUT ANY
# WARRANTY; without even the implied warranty of MERCHANTABILITY or FITNESS FOR
# A PARTICULAR PURPOSE.  See the GNU General Public License for more details.
#
# You should have received a copy of the GNU General Public License along with
# satpy.  If not, see <http://www.gnu.org/licenses/>.
"""Shared objects of the various reader classes."""

import logging
import os
import warnings
from datetime import datetime, timedelta

import yaml

try:
    from yaml import UnsafeLoader
except ImportError:
    from yaml import Loader as UnsafeLoader

from satpy.config import (config_search_paths, get_environ_config_dir,
                          glob_config)
from .yaml_reader import (AbstractYAMLReader,
                          load_yaml_configs as load_yaml_reader_configs)

LOG = logging.getLogger(__name__)


# Old Name -> New Name
OLD_READER_NAMES = {
}


def group_files(files_to_sort, reader=None, time_threshold=10,
                group_keys=None, ppp_config_dir=None, reader_kwargs=None):
    """Group series of files by file pattern information.

    By default this will group files by their filename ``start_time``
    assuming it exists in the pattern. By passing the individual
    dictionaries returned by this function to the Scene classes'
    ``filenames``, a series `Scene` objects can be easily created.

    .. versionadded:: 0.12

    Args:
        files_to_sort (iterable): File paths to sort in to group
        reader (str or Collection[str]): Reader or readers whose file patterns
            should be used to sort files.  If not given, try all readers (slow,
            adding a list of readers is strongly recommended).
        time_threshold (int): Number of seconds used to consider time elements
            in a group as being equal. For example, if the 'start_time' item
            is used to group files then any time within `time_threshold`
            seconds of the first file's 'start_time' will be seen as occurring
            at the same time.
        group_keys (list or tuple): File pattern information to use to group
            files. Keys are sorted in order and only the first key is used when
            comparing datetime elements with `time_threshold` (see above). This
            means it is recommended that datetime values should only come from
            the first key in ``group_keys``. Otherwise, there is a good chance
            that files will not be grouped properly (datetimes being barely
            unequal). Defaults to a reader's ``group_keys`` configuration (set
            in YAML), otherwise ``('start_time',)``.  When passing multiple
            readers, passing group_keys is strongly recommended as the
            behaviour without doing so is undefined.
        ppp_config_dir (str): Root usser configuration directory for Satpy.
            This will be deprecated in the future, but is here for consistency
            with other Satpy features.
        reader_kwargs (dict): Additional keyword arguments to pass to reader
            creation.

    Returns:
        List of dictionaries mapping 'reader' to a list of filenames.
        Each of these dictionaries can be passed as ``filenames`` to
        a `Scene` object.

    """
    if reader is not None and not isinstance(reader, (list, tuple)):
        reader = [reader]

    reader_kwargs = reader_kwargs or {}

    reader_files = _assign_files_to_readers(
            files_to_sort, reader, ppp_config_dir, reader_kwargs)

    if reader is None:
        reader = reader_files.keys()

    file_keys = _get_file_keys_for_reader_files(
            reader_files, group_keys=group_keys)

    file_groups = _get_sorted_file_groups(file_keys, time_threshold)

    return [{rn: file_groups[group_key].get(rn, []) for rn in reader} for group_key in file_groups]


def _assign_files_to_readers(files_to_sort, reader_names, ppp_config_dir,
                             reader_kwargs):
    """Assign files to readers.

    Given a list of file names (paths), match those to reader instances.

    Internal helper for group_files.

    Args:
        files_to_sort (Collection[str]): Files to assign to readers.
        reader_names (Collection[str]): Readers to consider
        ppp_config_dir (str):
        reader_kwargs (Mapping):

    Returns:
        Mapping[str, Tuple[reader, Set[str]]]
        Mapping where the keys are reader names and the values are tuples of
        (reader_configs, filenames).
    """
    files_to_sort = set(files_to_sort)
    reader_dict = {}
    for reader_configs in configs_for_reader(reader_names, ppp_config_dir):
        try:
            reader = load_reader(reader_configs, **reader_kwargs)
        except yaml.constructor.ConstructorError:
            LOG.exception(
                    f"ConstructorError loading {reader_configs!s}, "
                    "probably a missing dependency, skipping "
                    "corresponding reader (if you did not explicitly "
                    "specify the reader, Satpy tries all; performance "
                    "will improve if you pass readers explicitly).")
            continue
        reader_name = reader.info["name"]
        files_matching = set(reader.filter_selected_filenames(files_to_sort))
        files_to_sort -= files_matching
        if files_matching or reader_names is not None:
            reader_dict[reader_name] = (reader, files_matching)
    if files_to_sort:
        raise ValueError("No matching readers found for these files: " +
                         ", ".join(files_to_sort))
    return reader_dict


def _get_file_keys_for_reader_files(reader_files, group_keys=None):
    """From a mapping from _assign_files_to_readers, get file keys.

    Given a mapping where each key is a reader name and each value is a
    tuple of reader instance (typically FileYAMLReader) and a collection
    of files, return a mapping with the same keys, but where the values are
    lists of tuples of (keys, filename), where keys are extracted from the filenames
    according to group_keys and filenames are the names those keys were
    extracted from.

    Internal helper for group_files.

    Returns:
        Mapping[str, List[Tuple[Tuple, str]]], as described.
    """
    file_keys = {}
    for (reader_name, (reader_instance, files_to_sort)) in reader_files.items():
        if group_keys is None:
            group_keys = reader_instance.info.get('group_keys', ('start_time',))
        file_keys[reader_name] = []
        # make a copy because filename_items_for_filetype will modify inplace
        files_to_sort = set(files_to_sort)
        for _, filetype_info in reader_instance.sorted_filetype_items():
            for f, file_info in reader_instance.filename_items_for_filetype(files_to_sort, filetype_info):
                group_key = tuple(file_info.get(k) for k in group_keys)
                if all(g is None for g in group_key):
                    warnings.warn(
                            f"Found matching file {f:s} for reader "
                            "{reader_name:s}, but none of group keys found. "
                            "Group keys requested: " + ", ".join(group_keys),
                            UserWarning)
                file_keys[reader_name].append((group_key, f))
    return file_keys


def _get_sorted_file_groups(all_file_keys, time_threshold):
    """Get sorted file groups.

    Get a list of dictionaries, where each list item consists of a dictionary
    mapping a tuple of keys to a mapping of reader names to files.  The files
    listed in each list item are considered to be grouped within the same time.

    Args:
        all_file_keys, as returned by _get_file_keys_for_reader_files
        time_threshold: temporal threshold

    Returns:
        List[Mapping[Tuple, Mapping[str, List[str]]]], as described

    Internal helper for group_files.
    """
    # flatten to get an overall sorting; put the name in the middle in the
    # interest of sorting
    flat_keys = ((v[0], rn, v[1]) for (rn, vL) in all_file_keys.items() for v in vL)
    prev_key = None
    threshold = timedelta(seconds=time_threshold)
    # file_groups is sorted, because dictionaries are sorted by insertion
    # order in Python 3.7+
    file_groups = {}
    for gk, rn, f in sorted(flat_keys):
        # use first element of key as time identifier (if datetime type)
        if prev_key is None:
            is_new_group = True
            prev_key = gk
        elif isinstance(gk[0], datetime):
            # datetimes within threshold difference are "the same time"
            is_new_group = (gk[0] - prev_key[0]) > threshold
        else:
            is_new_group = gk[0] != prev_key[0]

        # compare keys for those that are found for both the key and
        # this is a generator and is not computed until the if statement below
        # when we know that `prev_key` is not None
        vals_not_equal = (this_val != prev_val for this_val, prev_val in zip(gk[1:], prev_key[1:])
                          if this_val is not None and prev_val is not None)
        # if this is a new group based on the first element
        if is_new_group or any(vals_not_equal):
            file_groups[gk] = {rn: [f]}
            prev_key = gk
        else:
            if rn not in file_groups[prev_key]:
                file_groups[prev_key][rn] = [f]
            else:
                file_groups[prev_key][rn].append(f)
    return file_groups


def read_reader_config(config_files, loader=UnsafeLoader):
    """Read the reader `config_files` and return the extracted reader metadata."""
    reader_config = load_yaml_reader_configs(*config_files, loader=loader)
    return reader_config['reader']


def load_reader(reader_configs, **reader_kwargs):
    """Import and setup the reader from *reader_info*."""
    return AbstractYAMLReader.from_config_files(*reader_configs, **reader_kwargs)


def configs_for_reader(reader=None, ppp_config_dir=None):
    """Generate reader configuration files for one or more readers.

    Args:
        reader (Optional[str]): Yield configs only for this reader
        ppp_config_dir (Optional[str]): Additional configuration directory
            to search for reader configuration files.

    Returns: Generator of lists of configuration files

    """
    search_paths = (ppp_config_dir,) if ppp_config_dir else tuple()
    if reader is not None:
        if not isinstance(reader, (list, tuple)):
            reader = [reader]
        # check for old reader names
        new_readers = []
        for reader_name in reader:
            if reader_name.endswith('.yaml') or reader_name not in OLD_READER_NAMES:
                new_readers.append(reader_name)
                continue

            new_name = OLD_READER_NAMES[reader_name]
            # Satpy 0.11 only displays a warning
            # Satpy 0.13 will raise an exception
            raise ValueError("Reader name '{}' has been deprecated, use '{}' instead.".format(reader_name, new_name))
            # Satpy 0.15 or 1.0, remove exception and mapping

        reader = new_readers
        # given a config filename or reader name
        config_files = [r if r.endswith('.yaml') else r + '.yaml' for r in reader]
    else:
        reader_configs = glob_config(os.path.join('readers', '*.yaml'),
                                     *search_paths)
        config_files = set(reader_configs)

    for config_file in config_files:
        config_basename = os.path.basename(config_file)
        reader_name = os.path.splitext(config_basename)[0]
        reader_configs = config_search_paths(
            os.path.join("readers", config_basename), *search_paths)

        if not reader_configs:
            # either the reader they asked for does not exist
            # or satpy is improperly configured and can't find its own readers
            raise ValueError("No reader named: {}".format(reader_name))

        yield reader_configs


def available_readers(as_dict=False):
    """Available readers based on current configuration.

    Args:
        as_dict (bool): Optionally return reader information as a dictionary.
                        Default: False

    Returns: List of available reader names. If `as_dict` is `True` then
             a list of dictionaries including additionally reader information
             is returned.

    """
    readers = []
    for reader_configs in configs_for_reader():
        try:
            reader_info = read_reader_config(reader_configs)
        except (KeyError, IOError, yaml.YAMLError):
            LOG.debug("Could not import reader config from: %s", reader_configs)
            LOG.debug("Error loading YAML", exc_info=True)
            continue
        readers.append(reader_info if as_dict else reader_info['name'])
    if as_dict:
        readers = sorted(readers, key=lambda reader_info: reader_info['name'])
    else:
        readers = sorted(readers)
    return readers


def find_files_and_readers(start_time=None, end_time=None, base_dir=None,
                           reader=None, sensor=None, ppp_config_dir=None,
                           filter_parameters=None, reader_kwargs=None,
                           missing_ok=False, fs=None):
    """Find files matching the provided parameters.

    Use `start_time` and/or `end_time` to limit found filenames by the times
    in the filenames (not the internal file metadata). Files are matched if
    they fall anywhere within the range specified by these parameters.

    Searching is **NOT** recursive.

    Files may be either on-disk or on a remote file system.  By default,
    files are searched for locally.  Users can search on remote filesystems by
    passing an instance of an implementation of
    `fsspec.spec.AbstractFileSystem` (strictly speaking, any object of a class
    implementing a ``glob`` method works).

    If locating files on a local file system, the returned dictionary
    can be passed directly to the `Scene` object through the `filenames`
    keyword argument.  If it points to a remote file system, it is the
    responsibility of the user to download the files first (directly
    reading from cloud storage is not currently available in Satpy).

    The behaviour of time-based filtering depends on whether or not the filename
    contains information about the end time of the data or not:

      - if the end time is not present in the filename, the start time of the filename
        is used and has to fall between (inclusive) the requested start and end times
      - otherwise, the timespan of the filename has to overlap the requested timespan

    Example usage for querying a s3 filesystem using the s3fs module:

    >>> import s3fs, satpy.readers, datetime
    >>> satpy.readers.find_files_and_readers(
    ...     base_dir="s3://noaa-goes16/ABI-L1b-RadF/2019/321/14/",
    ...     fs=s3fs.S3FileSystem(anon=True),
    ...     reader="abi_l1b",
    ...     start_time=datetime.datetime(2019, 11, 17, 14, 40))
    {'abi_l1b': [...]}

    Args:
        start_time (datetime): Limit used files by starting time.
        end_time (datetime): Limit used files by ending time.
        base_dir (str): The directory to search for files containing the
                        data to load. Defaults to the current directory.
        reader (str or list): The name of the reader to use for loading the data or a list of names.
        sensor (str or list): Limit used files by provided sensors.
        ppp_config_dir (str): The directory containing the configuration
                              files for Satpy.
        filter_parameters (dict): Filename pattern metadata to filter on. `start_time` and `end_time` are
                                  automatically added to this dictionary. Shortcut for
                                  `reader_kwargs['filter_parameters']`.
        reader_kwargs (dict): Keyword arguments to pass to specific reader
                              instances to further configure file searching.
        missing_ok (bool): If False (default), raise ValueError if no files
                            are found.  If True, return empty dictionary if no
                            files are found.
        fs (FileSystem): Optional, instance of implementation of
                         fsspec.spec.AbstractFileSystem (strictly speaking,
                         any object of a class implementing ``.glob`` is
                         enough).  Defaults to searching the local filesystem.

    Returns: Dictionary mapping reader name string to list of filenames

    """
    if ppp_config_dir is None:
        ppp_config_dir = get_environ_config_dir()
    reader_files = {}
    reader_kwargs = reader_kwargs or {}
    filter_parameters = filter_parameters or reader_kwargs.get('filter_parameters', {})
    sensor_supported = False

    if start_time or end_time:
        filter_parameters['start_time'] = start_time
        filter_parameters['end_time'] = end_time
    reader_kwargs['filter_parameters'] = filter_parameters

    for reader_configs in configs_for_reader(reader, ppp_config_dir):
        try:
            reader_instance = load_reader(reader_configs, **reader_kwargs)
        except (KeyError, IOError, yaml.YAMLError) as err:
            LOG.info('Cannot use %s', str(reader_configs))
            LOG.debug(str(err))
            if reader and (isinstance(reader, str) or len(reader) == 1):
                # if it is a single reader then give a more usable error
                raise
            continue

        if not reader_instance.supports_sensor(sensor):
            continue
        elif sensor is not None:
            # sensor was specified and a reader supports it
            sensor_supported = True
        loadables = reader_instance.select_files_from_directory(base_dir, fs)
        if loadables:
            loadables = list(
                reader_instance.filter_selected_filenames(loadables))
        if loadables:
            reader_files[reader_instance.name] = list(loadables)

    if sensor and not sensor_supported:
        raise ValueError("Sensor '{}' not supported by any readers".format(sensor))

    if not (reader_files or missing_ok):
        raise ValueError("No supported files found")
    return reader_files


def load_readers(filenames=None, reader=None, reader_kwargs=None,
                 ppp_config_dir=None):
    """Create specified readers and assign files to them.

    Args:
        filenames (iterable or dict): A sequence of files that will be used to load data from. A ``dict`` object
                                      should map reader names to a list of filenames for that reader.
        reader (str or list): The name of the reader to use for loading the data or a list of names.
        reader_kwargs (dict): Keyword arguments to pass to specific reader instances.
            This can either be a single dictionary that will be passed to all
            reader instances, or a mapping of reader names to dictionaries.  If
            the keys of ``reader_kwargs`` match exactly the list of strings in
            ``reader`` or the keys of filenames, each reader instance will get its
            own keyword arguments accordingly.
        ppp_config_dir (str): The directory containing the configuration files for satpy.

    Returns: Dictionary mapping reader name to reader instance

    """
    reader_instances = {}

    if ppp_config_dir is None:
        ppp_config_dir = get_environ_config_dir()

    if not filenames and not reader:
        # used for an empty Scene
        return {}
    elif reader and filenames is not None and not filenames:
        # user made a mistake in their glob pattern
        raise ValueError("'filenames' was provided but is empty.")
    elif not filenames:
        LOG.warning("'filenames' required to create readers and load data")
        return {}
    elif reader is None and isinstance(filenames, dict):
        # filenames is a dictionary of reader_name -> filenames
        reader = list(filenames.keys())
        remaining_filenames = set(f for fl in filenames.values() for f in fl)
    elif reader and isinstance(filenames, dict):
        # filenames is a dictionary of reader_name -> filenames
        # but they only want one of the readers
        filenames = filenames[reader]
        remaining_filenames = set(filenames or [])
    else:
        remaining_filenames = set(filenames or [])

    (reader_kwargs, reader_kwargs_without_filter) = _get_reader_kwargs(reader, reader_kwargs)

    for idx, reader_configs in enumerate(configs_for_reader(reader, ppp_config_dir)):
        if isinstance(filenames, dict):
            readers_files = set(filenames[reader[idx]])
        else:
            readers_files = remaining_filenames

        try:
            reader_instance = load_reader(
                    reader_configs,
                    **reader_kwargs[None if reader is None else reader[idx]])
        except (KeyError, IOError, yaml.YAMLError) as err:
            LOG.info('Cannot use %s', str(reader_configs))
            LOG.debug(str(err))
            continue

        if not readers_files:
            # we weren't given any files for this reader
            continue
        loadables = reader_instance.select_files_from_pathnames(readers_files)
        if loadables:
<<<<<<< HEAD
            reader_instance.create_filehandlers(loadables,
                                                fh_kwargs=reader_kwargs_without_filter)
=======
            reader_instance.create_filehandlers(
                    loadables,
                    fh_kwargs=reader_kwargs_without_filter[None if reader is None else reader[idx]])
>>>>>>> e99413a0
            reader_instances[reader_instance.name] = reader_instance
            remaining_filenames -= set(loadables)
        if not remaining_filenames:
            break

    if remaining_filenames:
        LOG.warning("Don't know how to open the following files: {}".format(str(remaining_filenames)))
    if not reader_instances:
        raise ValueError("No supported files found")
    elif not any(list(r.available_dataset_ids) for r in reader_instances.values()):
        raise ValueError("No dataset could be loaded. Either missing "
                         "requirements (such as Epilog, Prolog) or none of the "
                         "provided files match the filter parameters.")
    return reader_instances


def _get_reader_kwargs(reader, reader_kwargs):
    """Helper for load_readers to form reader_kwargs.

    Helper for load_readers to get reader_kwargs and
    reader_kwargs_without_filter in the desirable form.
    """
    reader_kwargs = reader_kwargs or {}

    # ensure one reader_kwargs per reader, None if not provided
    if reader is None:
        reader_kwargs = {None: reader_kwargs}
    elif reader_kwargs.keys() != set(reader):
        reader_kwargs = dict.fromkeys(reader, reader_kwargs)

    reader_kwargs_without_filter = {}
    for (k, v) in reader_kwargs.items():
        reader_kwargs_without_filter[k] = v.copy()
        reader_kwargs_without_filter[k].pop('filter_parameters', None)

    return (reader_kwargs, reader_kwargs_without_filter)<|MERGE_RESOLUTION|>--- conflicted
+++ resolved
@@ -499,14 +499,9 @@
             continue
         loadables = reader_instance.select_files_from_pathnames(readers_files)
         if loadables:
-<<<<<<< HEAD
-            reader_instance.create_filehandlers(loadables,
-                                                fh_kwargs=reader_kwargs_without_filter)
-=======
             reader_instance.create_filehandlers(
                     loadables,
                     fh_kwargs=reader_kwargs_without_filter[None if reader is None else reader[idx]])
->>>>>>> e99413a0
             reader_instances[reader_instance.name] = reader_instance
             remaining_filenames -= set(loadables)
         if not remaining_filenames:
