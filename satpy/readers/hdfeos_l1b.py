--- conflicted
+++ resolved
@@ -445,17 +445,4 @@
     tci = tci[global_index]
     array = c_2 / (cwn * xu.log(c_1 / (1000000 * array * cwn ** 5) + 1))
     array = (array - tci) / tcs
-<<<<<<< HEAD
-    return array.astype(np.float32)
-
-
-if __name__ == '__main__':
-    from satpy.utils import debug_on
-    debug_on()
-    br = HDFEOSBandReader(
-        '/data/temp/Martin.Raspaud/MYD021km_A16220_130933_2016220132537.hdf')
-    gr = HDFEOSGeoReader(
-        '/data/temp/Martin.Raspaud/MYD03_A16220_130933_2016220132537.hdf')
-=======
-    return array
->>>>>>> d18bf6c7
+    return array.astype(np.float32)