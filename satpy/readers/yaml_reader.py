#!/usr/bin/env python
# -*- coding: utf-8 -*-
# Copyright (c) 2016, 2017.

# Author(s):

#   Martin Raspaud <martin.raspaud@smhi.se>

# This file is part of satpy.

# satpy is free software: you can redistribute it and/or modify it under the
# terms of the GNU General Public License as published by the Free Software
# Foundation, either version 3 of the License, or (at your option) any later
# version.

# satpy is distributed in the hope that it will be useful, but WITHOUT ANY
# WARRANTY; without even the implied warranty of MERCHANTABILITY or FITNESS FOR
# A PARTICULAR PURPOSE.  See the GNU General Public License for more details.

# You should have received a copy of the GNU General Public License along with
# satpy.  If not, see <http://www.gnu.org/licenses/>.

# New stuff

import glob
import itertools
import logging
import numbers
import os
from abc import ABCMeta, abstractmethod, abstractproperty
from collections import deque, namedtuple
from fnmatch import fnmatch

import six
import xarray as xr
import yaml
from weakref import WeakValueDictionary

from pyresample.geometry import StackedAreaDefinition, SwathDefinition
from satpy.config import recursive_dict_update
from satpy.dataset import DATASET_KEYS, DatasetID
from satpy.readers import DatasetDict
from satpy.readers.helper_functions import get_area_slices, get_sub_area
from trollsift.parser import globify, parse
from satpy import CHUNKSIZE

logger = logging.getLogger(__name__)

Shuttle = namedtuple('Shuttle', ['data', 'mask', 'info'])


def listify_string(something):
    """Takes *something* and make it a list.

    *something* is either a list of strings or a string, in which case the
    function returns a list containing the string.
    If *something* is None, an empty list is returned.
    """
    if isinstance(something, (str, six.text_type)):
        return [something]
    elif something is not None:
        return list(something)
    else:
        return list()


def get_filebase(path, pattern):
    """Get the end of *path* of same length as *pattern*."""
    # A pattern can include directories
    tail_len = len(pattern.split(os.path.sep))
    return os.path.join(*path.split(os.path.sep)[-tail_len:])


def match_filenames(filenames, pattern):
    """Get the filenames matching *pattern*."""
    matching = []

    for filename in filenames:
        if fnmatch(get_filebase(filename, pattern), globify(pattern)):
            matching.append(filename)

    return matching


class AbstractYAMLReader(six.with_metaclass(ABCMeta, object)):

    def __init__(self, config_files):
        self.config = {}
        self.config_files = config_files
        for config_file in config_files:
            with open(config_file) as fd:
                self.config = recursive_dict_update(self.config, yaml.load(fd))

        self.info = self.config['reader']
        self.name = self.info['name']
        self.file_patterns = []
        for file_type, filetype_info in self.config['file_types'].items():
            # set this for filetype filtering later on
            filetype_info.setdefault('file_type', file_type)
            # correct separator if needed
            file_patterns = [os.path.join(*pattern.split('/'))
                             for pattern in filetype_info['file_patterns']]
            self.file_patterns.extend(file_patterns)

        if not isinstance(self.info['sensors'], (list, tuple)):
            self.info['sensors'] = [self.info['sensors']]
        self.sensor_names = self.info['sensors']
        self.datasets = self.config.get('datasets', {})
        self.info['filenames'] = []
        self.ids = {}
        self.load_ds_ids_from_config()

    @property
    def all_dataset_ids(self):
        return self.ids.keys()

    @property
    def all_dataset_names(self):
        # remove the duplicates from various calibration and resolutions
        return set(ds_id.name for ds_id in self.all_dataset_ids)

    @property
    def available_dataset_ids(self):
        logger.warning(
            "Available datasets are unknown, returning all datasets...")
        return self.all_dataset_ids

    @property
    def available_dataset_names(self):
        return (ds_id.name for ds_id in self.available_dataset_ids)

    @abstractproperty
    def start_time(self):
        """Start time of the reader."""

    @abstractproperty
    def end_time(self):
        """End time of the reader."""

    @abstractmethod
    def filter_selected_filenames(self, filenames):
        """Filter provided filenames by parameters in reader configuration.

        Returns: iterable of usable files

        """

    @abstractmethod
    def load(self, dataset_keys):
        """Load *dataset_keys*."""

    def supports_sensor(self, sensor):
        """Check if *sensor* is supported.

        Returns True is *sensor* is None.
        """
        if sensor and not (set(self.info.get("sensors")) &
                           set(listify_string(sensor))):
            return False
        else:
            return True

    def select_files_from_directory(self, directory=None):
        """Find files for this reader in *directory*.

        If directory is None or '', look in the current directory.
        """
        filenames = []
        if directory is None:
            directory = ''
        for pattern in self.file_patterns:
            matching = glob.iglob(os.path.join(directory, globify(pattern)))
            filenames.extend(matching)
        return filenames

    def select_files_from_pathnames(self, filenames):
        """Select the files from *filenames* this reader can handle."""
        selected_filenames = []

        for pattern in self.file_patterns:
            matching = match_filenames(filenames, pattern)
            selected_filenames.extend(matching)
        if len(selected_filenames) == 0:
            logger.warning("No filenames found for reader: %s", self.name)

        return selected_filenames

    def get_ds_ids_by_wavelength(self, wavelength, ids=None):
        """Get the dataset ids matching a given a *wavelength*."""
        if ids is None:
            ids = self.ids
        if isinstance(wavelength, (tuple, list)):
            datasets = [ds for ds in ids
                        if ds.wavelength == tuple(wavelength)]
        else:
            datasets = [ds for ds in ids if ds.wavelength
                        and ds.wavelength[0] <= wavelength <= ds.wavelength[2]]
            datasets = sorted(datasets,
                              key=lambda ch: abs(ch.wavelength[1] - wavelength))
        if not datasets:
            raise KeyError("Can't find any projectable at %sum" %
                           str(wavelength))

        return datasets

    def get_ds_ids_by_id(self, dsid, ids=None):
        """Get the dataset ids matching a given a dataset id."""
        if ids is None:
            ids = self.ids.keys()
        for key in DATASET_KEYS:
            value = getattr(dsid, key)
            if value is None or (key == 'modifiers' and not value):
                # filter everything else except modifiers if it isn't
                # specified (None or tuple())
                continue
            if key == "wavelength":
                ids = self.get_ds_ids_by_wavelength(dsid.wavelength, ids)
            else:
                ids = [ds_id for ds_id in ids if value == getattr(ds_id, key)]
        if len(ids) == 0:
            raise KeyError(
                "Can't find any projectable matching '{}'".format(dsid))
        return ids

    def get_ds_ids_by_name(self, name, ids=None):
        """Get the datasets ids by *name*."""
        if ids is None:
            ids = self.ids
        datasets = [ds_id for ds_id in ids if ds_id.name == name]
        if not datasets:
            raise KeyError("Can't find any projectable called '{}'".format(
                name))

        return datasets

    @staticmethod
    def dfilter_from_key(dfilter, key):
        """Create a dataset filter from a *key*."""
        if dfilter is None:
            dfilter = {}
        else:
            dfilter = dfilter.copy()
        for attr in ['calibration', 'polarization', 'resolution']:
            dfilter[attr] = dfilter.get(attr) or getattr(key, attr, None)
        # modifiers default is an empty tuple so handle it specially
        dfilter['modifiers'] = dfilter.get('modifiers',
                                           getattr(key, 'modifiers', None) or None)

        for attr in ['calibration', 'polarization', 'resolution']:
            if (dfilter[attr] is not None
                    and not isinstance(dfilter[attr], (list, tuple, set))):
                dfilter[attr] = [dfilter[attr]]
        return dfilter

    @staticmethod
    def _get_best_calibration(calibration):
        # default calibration choices
        if calibration is None:
            calibration = ["brightness_temperature", "reflectance", 'radiance',
                           'counts']
        else:
            calibration = [x
                           for x in ["brightness_temperature", "reflectance",
                                     "radiance", "counts"] if x in calibration]
        return calibration

    def _ds_ids_with_best_calibration(self, datasets, calibration):
        """Get the datasets with the best available calibration."""

        calibrations = self._get_best_calibration(calibration)

        new_datasets = []

        for cal in calibrations:
            for ds_id in datasets:
                if ds_id.calibration == cal:
                    new_datasets.append(ds_id)
        for ds_id in datasets:
            if (ds_id not in new_datasets and
                    (ds_id.calibration is None and calibration is None)):
                new_datasets.append(ds_id)
        return new_datasets

    def _ds_ids_from_any_key(self, key):
        """Return a dataset ids from any type of key."""
        if isinstance(key, numbers.Number):
            datasets = self.get_ds_ids_by_wavelength(key)
        elif isinstance(key, DatasetID):
            datasets = self.get_ds_ids_by_id(key)
        else:
            datasets = self.get_ds_ids_by_name(key)

        return datasets

    def filter_ds_ids(self, dataset_ids, dfilter):
        """Filter *dataset_ids* based on *dfilter*."""
        # sort by resolution, highest resolution first (lowest number)
        dataset_ids = sorted(dataset_ids, key=lambda x: x.resolution or -1)

        for attr in ['resolution', 'polarization']:
            if dfilter.get(attr) is not None:
                dataset_ids = [ds_id for ds_id in dataset_ids
                               if getattr(ds_id, attr) in dfilter[attr]]

        calibration = dfilter.get('calibration')
        dataset_ids = self._ds_ids_with_best_calibration(dataset_ids,
                                                         calibration)

        if dfilter.get('modifiers') is not None:
            dataset_ids = [ds_id for ds_id in dataset_ids
                           if ds_id.modifiers == dfilter['modifiers']]

        return dataset_ids

    def get_dataset_key(self, key, dfilter=None, aslist=False):
        """Get the fully qualified dataset id corresponding to *key*.

        Can be either by name or centerwavelength. If `key` is a `DatasetID`
        object its name is searched if it exists, otherwise its wavelength is
        used.
        """
        datasets = self._ds_ids_from_any_key(key)

        dfilter = self.dfilter_from_key(dfilter, key)

        datasets = self.filter_ds_ids(datasets, dfilter)

        if not datasets:
            raise KeyError("Can't find any projectable matching '{}'".format(
                str(key)))
        if aslist:
            return datasets
        else:
            return datasets[0]

    def load_ds_ids_from_config(self):
        """Get the dataset ids from the config."""
        ids = []
        for dataset in self.datasets.values():
            # Build each permutation/product of the dataset
            id_kwargs = []
            for key in DATASET_KEYS:
                val = dataset.get(key)
                if key in ["wavelength", "modifiers"] and isinstance(val,
                                                                     list):
                    # special case: wavelength can be [min, nominal, max]
                    # but is still considered 1 option
                    # it also needs to be a tuple so it can be used in
                    # a dictionary key (DatasetID)
                    id_kwargs.append((tuple(val), ))
                elif key == "modifiers" and val is None:
                    # empty modifiers means no modifiers applied
                    id_kwargs.append((tuple(), ))
                elif isinstance(val, (list, tuple, set)):
                    # this key has multiple choices
                    # (ex. 250 meter, 500 meter, 1000 meter resolutions)
                    id_kwargs.append(val)
                elif isinstance(val, dict):
                    id_kwargs.append(val.keys())
                else:
                    # this key only has one choice so make it a one
                    # item iterable
                    id_kwargs.append((val, ))
            for id_params in itertools.product(*id_kwargs):
                dsid = DatasetID(*id_params)
                ids.append(dsid)

                # create dataset infos specifically for this permutation
                ds_info = dataset.copy()
                for key in DATASET_KEYS:
                    if isinstance(ds_info.get(key), dict):
                        ds_info.update(ds_info[key][getattr(dsid, key)])
                    # this is important for wavelength which was converted
                    # to a tuple
                    ds_info[key] = getattr(dsid, key)
                self.ids[dsid] = ds_info

        return ids


class FileYAMLReader(AbstractYAMLReader):
    """Implementation of the YAML reader."""

    def __init__(self,
                 config_files,
<<<<<<< HEAD
                 start_time=None,
                 end_time=None,
                 area=None,
                 filter_filenames=True, **kwargs):
        super(FileYAMLReader, self).__init__(config_files,
                                             start_time=start_time,
                                             end_time=end_time,
                                             area=area)

        self.file_handlers = {}
        self.filter_filenames = self.info.get(
            'filter_filenames', filter_filenames)
        self.coords_cache = WeakValueDictionary()
=======
                 filter_parameters=None,
                 filter_filenames=True,
                 **kwargs):
        super(FileYAMLReader, self).__init__(config_files)

        self.file_handlers = {}
        self.filter_filenames = self.info.get('filter_filenames', filter_filenames)
        self.filter_parameters = filter_parameters or {}
        if kwargs:
            logger.warning("Unrecognized/unused reader keyword argument(s) '{}'".format(kwargs))
>>>>>>> 8b571354

    @property
    def available_dataset_ids(self):
        for ds_id in self.all_dataset_ids:
            fts = self.ids[ds_id]["file_type"]
            if isinstance(fts, str) and fts in self.file_handlers:
                yield ds_id
            elif any(ft in self.file_handlers for ft in fts):
                yield ds_id

    @property
    def start_time(self):
        if not self.file_handlers:
            raise RuntimeError("Start time unknown until files are selected")
        return min(x[0].start_time for x in self.file_handlers.values())

    @property
    def end_time(self):
        if not self.file_handlers:
            raise RuntimeError("End time unknown until files are selected")
        return max(x[-1].end_time for x in self.file_handlers.values())

    @staticmethod
    def check_file_covers_area(file_handler, check_area):
        """Checks if the file covers the current area.

        If the file doesn't provide any bounding box information or 'area'
        was not provided in `filter_parameters`, the check returns True.
        """
        from trollsched.boundary import AreaDefBoundary, Boundary
        from satpy.resample import get_area_def
        try:
            gbb = Boundary(*file_handler.get_bounding_box())
        except NotImplementedError:
            pass
        else:
            abb = AreaDefBoundary(get_area_def(check_area), frequency=1000)

            intersection = gbb.contour_poly.intersection(abb.contour_poly)
            if not intersection:
                return False
        return True

    def find_required_filehandlers(self, requirements, filename_info):
        """Find the necessary fhs for the current filehandler.

        We assume here requirements are available.
        """
        req_fh = []
        if requirements:
            for requirement in requirements:
                for fhd in self.file_handlers[requirement]:
                    # FIXME: Isn't this super wasteful? filename_info.items()
                    # every iteration?
                    if (all(item in filename_info.items()
                            for item in fhd.filename_info.items())):
                        req_fh.append(fhd)
                        break
                else:
                    raise RuntimeError('No matching file in ' + requirement)
                    # break everything and continue to next
                    # filetype!
        return req_fh

    def sorted_filetype_items(self):
        """Sort the instance's filetypes in using order."""
        processed_types = []
        file_type_items = deque(self.config['file_types'].items())
        while len(file_type_items):
            filetype, filetype_info = file_type_items.popleft()

            requirements = filetype_info.get('requires')
            if requirements is not None:
                # requirements have not been processed yet -> wait
                missing = [req for req in requirements
                           if req not in processed_types]
                if missing:
                    file_type_items.append((filetype, filetype_info))
                    continue

            processed_types.append(filetype)
            yield filetype, filetype_info

    @staticmethod
    def filename_items_for_filetype(filenames, filetype_info):
        """Iterator over the filenames matching *filetype_info*."""
        for pattern in filetype_info['file_patterns']:
            for filename in match_filenames(filenames, pattern):
                try:
                    filename_info = parse(
                        pattern, get_filebase(filename, pattern))
                except ValueError:
                    logger.debug("Can't parse %s with %s.", filename, pattern)
                    continue

                yield filename, filename_info

    def new_filehandler_instances(self, filetype_info, filename_items):
        """Generate new filehandler instances."""
        requirements = filetype_info.get('requires')
        filetype_cls = filetype_info['file_reader']
        for filename, filename_info in filename_items:
            try:
                req_fh = self.find_required_filehandlers(requirements,
                                                         filename_info)
            except RuntimeError:
                logger.warning("Can't find requirements for %s", filename)
                continue
            except KeyError:
                logger.warning("Missing requirements for %s", filename)
                continue

            yield filetype_cls(filename, filename_info, filetype_info, *req_fh)

    def time_matches(self, fstart, fend):
        start_time = self.filter_parameters.get('start_time')
        end_time = self.filter_parameters.get('end_time')
        if start_time and fend and fend < start_time:
            return False
        if end_time and fstart and fstart > end_time:
            return False
        return True

    def metadata_matches(self, sample_dict, file_handler=None):
        # special handling of start/end times
        if not self.time_matches(
                sample_dict.get('start_time'), sample_dict.get('end_time')):
            return False

        for key, val in self.filter_parameters.items():
            if key not in sample_dict:
                continue

            fval = sample_dict[key]
            if key in ['start_time', 'end_time']:
                continue
            elif key == 'area' and file_handler and \
                    not self.check_file_covers_area(file_handler, val):
                break
            elif val != fval:
                # don't use this file
                break
        else:
            # all the metadata keys are equal
            return True
        return False

    def filter_filenames_by_info(self, filename_items):
        """Filter out file using metadata from the filenames.

        Currently only uses start and end time.
        """
        for filename, filename_info in filename_items:
<<<<<<< HEAD
            s = filename_info.get('start_time')
            e = filename_info.get('end_time', s)
            if e and not s:
                s = e

            if e < s:
                # correct for filenames with 1 date and 2 times
                e = e.replace(year=s.year, month=s.month, day=s.day)
            if self._start_time and e < self._start_time:
                continue
            if self._end_time and s > self._end_time:
                continue
            yield filename, filename_info

    def filter_fh_by_area(self, filehandlers):
        """Filter out filehandlers outside the desired area."""
        for filehandler in filehandlers:
            if self.check_file_covers_area(filehandler):
                yield filehandler

=======
            fend = filename_info.get('end_time')
            fstart = filename_info.setdefault('start_time', fend)
            if fend and fend < fstart:
                # correct for filenames with 1 date and 2 times
                fend = fend.replace(year=fstart.year,
                                    month=fstart.month,
                                    day=fstart.day)
                filename_info['end_time'] = fend
            if self.metadata_matches(filename_info):
                yield filename, filename_info

    def filter_fh_by_metadata(self, filehandlers):
        """Filter out filehandlers using provide filter parameters."""
        for filehandler in filehandlers:
            filehandler.metadata['start_time'] = filehandler.start_time
            filehandler.metadata['end_time'] = filehandler.end_time
            if self.metadata_matches(filehandler.metadata, filehandler):
                yield filehandler

    def filter_selected_filenames(self, filenames):
        for filetype, filetype_info in self.sorted_filetype_items():
            filename_iter = self.filename_items_for_filetype(filenames,
                                                             filetype_info)
            if self.filter_filenames:
                filename_iter = self.filter_filenames_by_info(filename_iter)

            for fn, _ in filename_iter:
                yield fn

>>>>>>> 8b571354
    def new_filehandlers_for_filetype(self, filetype_info, filenames):
        """Create filehandlers for a given filetype."""
        filename_iter = self.filename_items_for_filetype(filenames,
                                                         filetype_info)
        if self.filter_filenames:
            # preliminary filter of filenames based on start/end time
            # to reduce the number of files to open
            filename_iter = self.filter_filenames_by_info(filename_iter)
        filehandler_iter = self.new_filehandler_instances(filetype_info,
                                                          filename_iter)
<<<<<<< HEAD
        return [fhd
                for fhd in self.filter_fh_by_area(self.filter_fh_by_time(
                    filehandler_iter))]
=======
        filtered_iter = self.filter_fh_by_metadata(filehandler_iter)
        return list(filtered_iter)
>>>>>>> 8b571354

    def create_filehandlers(self, filenames):
        """Organize the filenames into file types and create file handlers."""
        logger.debug("Assigning to %s: %s", self.info['name'], filenames)

        self.info.setdefault('filenames', []).extend(filenames)
        filename_set = set(filenames)

        for filetype, filetype_info in self.sorted_filetype_items():
            filehandlers = self.new_filehandlers_for_filetype(filetype_info,
                                                              filename_set)

            filename_set -= set([fhd.filename for fhd in filehandlers])
            if filehandlers:
                self.file_handlers[filetype] = sorted(
                    filehandlers,
                    key=lambda fhd: (fhd.start_time, fhd.filename))

    @staticmethod
    def get_shape_n_slices(all_shapes, xslice=slice(None), yslice=slice(None)):
        """Get the shape and slices to use."""
        # rows accumlate, columns stay the same
        overall_shape = [sum([x[0]
                              for x in all_shapes]), ] + all_shapes[0][1:]
        if xslice.start is not None and yslice.start is not None:
            slice_shape = [yslice.stop - yslice.start,
                           xslice.stop - xslice.start]
            overall_shape[0] = min(overall_shape[0], slice_shape[0])
            overall_shape[1] = min(overall_shape[1], slice_shape[1])
        elif len(overall_shape) == 1:
            yslice = slice(0, overall_shape[0])
        else:
            xslice = slice(0, overall_shape[1])
            yslice = slice(0, overall_shape[0])
        return overall_shape, xslice, yslice

    @staticmethod
    def _load_entire_dataset(dsid, ds_info, file_handlers, dim='y'):
        """Load the entire dataset as inplace loading isn't an option."""
        # can't optimize by using inplace loading
        projectables = []
        for fh in file_handlers:
            projectable = fh.get_dataset(dsid, ds_info)
            if projectable is not None:
                projectables.append(projectable)

        # Join them all together
        combined_info = file_handlers[0].combine_info(
            [p.attrs for p in projectables])
        #cls = ds_info.get("container", Dataset)
        # return cls(np.ma.vstack(projectables), **combined_info)
        if dim not in projectables[0].dims:
            dim = projectables[0].dims[0]
        res = xr.concat(projectables, dim=dim)
        res.attrs = combined_info
        return res

    def _load_sliced_dataset(self, dsid, ds_info, file_handlers, xslice, yslice,
                             dim='y'):
        """Load only a piece of the dataset."""
        # we can optimize
        all_shapes = [list(fhd.get_shape(dsid, ds_info))
                      for fhd in file_handlers]
        overall_shape, xslice, yslice = self.get_shape_n_slices(all_shapes,
                                                                xslice,
                                                                yslice)

        slice_list = []

        offset = 0
        out_offset = 0
        failure = True
        for idx, fh in enumerate(file_handlers):
            segment_height = all_shapes[idx][0]
            # XXX: Does this work with masked arrays and subclasses of them?
            # Otherwise, have to send in separate data, mask, and info parameters to be filled in
            # TODO: Combine info in a sane way

            if (yslice.start >= offset + segment_height or
                    yslice.stop <= offset):
                offset += segment_height
                continue
            start = max(yslice.start - offset, 0)
            stop = min(yslice.stop - offset, segment_height)

            kwargs = {}
            if stop - start != segment_height:
                kwargs['yslice'] = slice(start, stop)
            if (xslice.start is not None and
                    xslice.stop - xslice.start != all_shapes[idx][1]):
                kwargs['xslice'] = xslice

            try:
                slice_list.append(fh.get_dataset(dsid, ds_info, **kwargs))
                failure = False
            except KeyError:
                logger.warning(
                    "Failed to load {} from {}".format(dsid, fh), exc_info=True)

            out_offset += stop - start
            offset += segment_height

        if failure:
            raise KeyError(
                "Could not load {} from any provided files".format(dsid))

        if dim not in slice_list[0].dims:
            dim = slice_list[0].dims[0]
        res = xr.concat(slice_list, dim=dim)
        res.attrs = slice_list[-1].attrs
        return res

    def _load_dataset_data(self,
                           file_handlers,
                           dsid,
                           xslice=slice(None),
                           yslice=slice(None)):
        ds_info = self.ids[dsid]
        try:
            # Can we allow the file handlers to do inplace data writes?
            [list(fhd.get_shape(dsid, ds_info)) for fhd in file_handlers]
        except NotImplementedError:
            # FIXME: Is NotImplementedError included in Exception for all
            # versions of Python?
            proj = self._load_entire_dataset(dsid, ds_info, file_handlers)
        else:
            proj = self._load_sliced_dataset(dsid, ds_info, file_handlers,
                                             xslice, yslice)
        # FIXME: areas could be concatenated here
        # Update the metadata
        proj.attrs['start_time'] = file_handlers[0].start_time
        proj.attrs['end_time'] = file_handlers[-1].end_time

        return proj

    def _preferred_filetype(self, filetypes):
        """Get the preferred filetype out of the *filetypes* list.

        At the moment, it just returns the first filetype that has been loaded.
        """

        if not isinstance(filetypes, list):
            filetypes = [filetypes]

        # look through the file types and use the first one that we have loaded
        for filetype in filetypes:
            if filetype in self.file_handlers:
                return filetype
        return None

    def _load_area_def(self, dsid, file_handlers):
        """Load the area definition of *dsid*."""
        area_defs = [fh.get_area_def(dsid) for fh in file_handlers]
        area_defs = [area_def for area_def in area_defs
                     if area_def is not None]

        final_area = StackedAreaDefinition(*area_defs)
        return final_area.squeeze()

    def _get_coordinates_for_dataset_key(self, dsid):
        """Get the coordinate dataset keys for *dsid*."""
        ds_info = self.ids[dsid]
        cids = []

        for cinfo in ds_info.get('coordinates', []):
            if isinstance(cinfo, dict):
                cinfo['resolution'] = ds_info['resolution']
            else:
                # cid = self.get_dataset_key(cinfo)
                cinfo = {'name': cinfo, 'resolution': ds_info['resolution']}
            cid = DatasetID(**cinfo)
            cids.append(self.get_dataset_key(cid))

        return cids

    def _get_coordinates_for_dataset_keys(self, dsids):
        """Get all coordinates."""
        coordinates = {}
        for dsid in dsids:
            cids = self._get_coordinates_for_dataset_key(dsid)
            coordinates.setdefault(dsid, []).extend(cids)
        return coordinates

    def _get_file_handlers(self, dsid):
        """Get the file handler to load this dataset."""
        ds_info = self.ids[dsid]

        filetype = self._preferred_filetype(ds_info['file_type'])
        if filetype is None:
            logger.warning("Required file type '%s' not found or loaded for "
                           "'%s'", ds_info['file_type'], dsid.name)
        else:
            return self.file_handlers[filetype]

    def _make_area_from_coords(self, coords):
        """Create an appropriate area with the given *coords*."""
        if len(coords) == 2:
            lon_sn = coords[0].attrs.get('standard_name')
            lat_sn = coords[1].attrs.get('standard_name')
            if lon_sn == 'longitude' and lat_sn == 'latitude':
                key = None
                try:
                    key = (coords[0].data.name, coords[1].data.name)
                    sdef = self.coords_cache.get(key)
                except AttributeError:
                    sdef = None
                if sdef is None:
                    sdef = SwathDefinition(*coords)
                    if key is not None:
                        self.coords_cache[key] = sdef
                sensor_str = '_'.join(self.info['sensors'])
                shape_str = '_'.join(map(str, coords[0].shape))
                sdef.name = "{}_{}_{}_{}".format(sensor_str, shape_str,
                                                 coords[0].attrs['name'],
                                                 coords[1].attrs['name'])
                return sdef
            else:
                raise ValueError(
                    'Coordinates info object missing standard_name key: ' +
                    str(coords))
        elif len(coords) != 0:
            raise NameError("Don't know what to do with coordinates " + str(
                coords))

    def _load_dataset_area(self, dsid, file_handlers, coords):
        """Get the area for *dsid*."""
        try:
            return self._load_area_def(dsid, file_handlers)
        except NotImplementedError:
            if any(x is None for x in coords):
                logger.warning(
                    "Failed to load coordinates for '{}'".format(dsid))
                return None

            area = self._make_area_from_coords(coords)
            if area is None:
                logger.debug("No coordinates found for %s", str(dsid))
            return area

    # TODO: move this out of here.
    def _get_slices(self, area):
        """Get the slices of raw data covering area.

        Args:
            area: the area to slice.

        Returns:
            slice_kwargs: kwargs to pass on to loading giving the span of the
                data to load.
            area: the trimmed area corresponding to the slices.
        """
        slice_kwargs = {}

        if area is not None and self.filter_parameters.get('area') is not None:
            try:
                slices = get_area_slices(area, self.filter_parameters['area'])
                area = get_sub_area(area, *slices)
                slice_kwargs['xslice'], slice_kwargs['yslice'] = slices
            except (NotImplementedError, AttributeError):
                logger.info("Cannot compute specific slice of data to load.")

        return slice_kwargs, area

    def _load_dataset_with_area(self, dsid, coords):
        """Loads *dsid* and it's area if available."""
        file_handlers = self._get_file_handlers(dsid)
        if not file_handlers:
            return

        area = self._load_dataset_area(dsid, file_handlers, coords)
        slice_kwargs, area = self._get_slices(area)

        try:
            ds = self._load_dataset_data(file_handlers, dsid, **slice_kwargs)
        except (KeyError, ValueError) as err:
            logger.exception("Could not load dataset '%s': %s", dsid, str(err))
            return None

        if area is not None:
            ds.attrs['area'] = area
            if (('x' not in ds.coords) or('y' not in ds.coords)) and \
                    hasattr(area, 'get_proj_coords_dask'):
                #proj_coords = area.get_proj_coords_dask(CHUNKSIZE)
                ds['x'], ds['y'] = area.get_proj_vectors_dask(CHUNKSIZE)
                #ds['x'] = proj_coords[0, :, 1].compute()
                #ds['y'] = proj_coords[:, 0, 0].compute()
        return ds

    def _load_ancillary_variables(self, datasets):
        """Load the ancillary variables of `datasets`."""
        all_av_ids = set()
        for dataset in datasets.values():
            ancillary_variables = dataset.attrs.get('ancillary_variables', [])
            if not isinstance(ancillary_variables, (list, tuple, set)):
                ancillary_variables = ancillary_variables.split(',')
            av_ids = []
            for key in ancillary_variables:
                try:
                    av_ids.append(self.get_dataset_key(key))
                except KeyError:
                    logger.warning("Can't load ancillary dataset %s", str(key))

            all_av_ids |= set(av_ids)
            dataset.attrs['ancillary_variables'] = av_ids
        all_av_ids = [av_id for av_id in all_av_ids if av_id not in datasets]
        if not all_av_ids:
            return
        av_ds = self.load(all_av_ids, datasets)
        for dataset in datasets.values():
            new_vars = []
            for av_id in dataset.attrs.get('ancillary_variables', []):
                new_vars.append(av_ds.get(av_id, datasets.get(av_id, av_id)))
            dataset.attrs['ancillary_variables'] = new_vars
        datasets.update(av_ds)

    def load(self, dataset_keys, previous_datasets=None):
        """Load `dataset_keys`.

        If `previous_datasets` is provided, do not reload those."""
        all_datasets = previous_datasets or DatasetDict()
        datasets = DatasetDict()

        # Include coordinates in the list of datasets to load
        dsids = [self.get_dataset_key(ds_key) for ds_key in dataset_keys]
        coordinates = self._get_coordinates_for_dataset_keys(dsids)
        all_dsids = list(set().union(*coordinates.values())) + dsids

        for dsid in all_dsids:
            if dsid in all_datasets:
                continue
            coords = [all_datasets.get(cid, None)
                      for cid in coordinates.get(dsid, [])]
            ds = self._load_dataset_with_area(dsid, coords)
            if ds is not None:
                all_datasets[dsid] = ds
                if dsid in dsids:
                    datasets[dsid] = ds
        self._load_ancillary_variables(all_datasets)

        return datasets<|MERGE_RESOLUTION|>--- conflicted
+++ resolved
@@ -383,21 +383,6 @@
 
     def __init__(self,
                  config_files,
-<<<<<<< HEAD
-                 start_time=None,
-                 end_time=None,
-                 area=None,
-                 filter_filenames=True, **kwargs):
-        super(FileYAMLReader, self).__init__(config_files,
-                                             start_time=start_time,
-                                             end_time=end_time,
-                                             area=area)
-
-        self.file_handlers = {}
-        self.filter_filenames = self.info.get(
-            'filter_filenames', filter_filenames)
-        self.coords_cache = WeakValueDictionary()
-=======
                  filter_parameters=None,
                  filter_filenames=True,
                  **kwargs):
@@ -408,7 +393,7 @@
         self.filter_parameters = filter_parameters or {}
         if kwargs:
             logger.warning("Unrecognized/unused reader keyword argument(s) '{}'".format(kwargs))
->>>>>>> 8b571354
+        self.coords_cache = WeakValueDictionary()
 
     @property
     def available_dataset_ids(self):
@@ -562,28 +547,6 @@
         Currently only uses start and end time.
         """
         for filename, filename_info in filename_items:
-<<<<<<< HEAD
-            s = filename_info.get('start_time')
-            e = filename_info.get('end_time', s)
-            if e and not s:
-                s = e
-
-            if e < s:
-                # correct for filenames with 1 date and 2 times
-                e = e.replace(year=s.year, month=s.month, day=s.day)
-            if self._start_time and e < self._start_time:
-                continue
-            if self._end_time and s > self._end_time:
-                continue
-            yield filename, filename_info
-
-    def filter_fh_by_area(self, filehandlers):
-        """Filter out filehandlers outside the desired area."""
-        for filehandler in filehandlers:
-            if self.check_file_covers_area(filehandler):
-                yield filehandler
-
-=======
             fend = filename_info.get('end_time')
             fstart = filename_info.setdefault('start_time', fend)
             if fend and fend < fstart:
@@ -613,7 +576,6 @@
             for fn, _ in filename_iter:
                 yield fn
 
->>>>>>> 8b571354
     def new_filehandlers_for_filetype(self, filetype_info, filenames):
         """Create filehandlers for a given filetype."""
         filename_iter = self.filename_items_for_filetype(filenames,
@@ -624,14 +586,8 @@
             filename_iter = self.filter_filenames_by_info(filename_iter)
         filehandler_iter = self.new_filehandler_instances(filetype_info,
                                                           filename_iter)
-<<<<<<< HEAD
-        return [fhd
-                for fhd in self.filter_fh_by_area(self.filter_fh_by_time(
-                    filehandler_iter))]
-=======
         filtered_iter = self.filter_fh_by_metadata(filehandler_iter)
         return list(filtered_iter)
->>>>>>> 8b571354
 
     def create_filehandlers(self, filenames):
         """Organize the filenames into file types and create file handlers."""
