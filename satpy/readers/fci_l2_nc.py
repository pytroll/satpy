--- conflicted
+++ resolved
@@ -78,17 +78,10 @@
         """
         attributes = {
             "filename": self.filename,
-<<<<<<< HEAD
             "spacecraft_name": platform_name_translate.get(self.spacecraft_name, self.spacecraft_name),
             "ssp_lon": self.ssp_lon,
             "sensor": self.sensor_name,
             "platform_name": platform_name_translate.get(self.spacecraft_name, self.spacecraft_name)
-=======
-            "spacecraft_name": self.spacecraft_name,
-            "sensor": self.sensor_name,
-            "platform_name": self.spacecraft_name,
-            "ssp_lon": self.ssp_lon,
->>>>>>> ce5ba449
         }
 
         if product_type=="amv":
