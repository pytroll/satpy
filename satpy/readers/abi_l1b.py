#!/usr/bin/env python
# -*- coding: utf-8 -*-
# Copyright (c) 2016-2019 Satpy developers
#
# This file is part of satpy.
#
# satpy is free software: you can redistribute it and/or modify it under the
# terms of the GNU General Public License as published by the Free Software
# Foundation, either version 3 of the License, or (at your option) any later
# version.
#
# satpy is distributed in the hope that it will be useful, but WITHOUT ANY
# WARRANTY; without even the implied warranty of MERCHANTABILITY or FITNESS FOR
# A PARTICULAR PURPOSE.  See the GNU General Public License for more details.
#
# You should have received a copy of the GNU General Public License along with
# satpy.  If not, see <http://www.gnu.org/licenses/>.
"""Advance Baseline Imager reader for the Level 1b format.

The files read by this reader are described in the official PUG document:

    https://www.goes-r.gov/users/docs/PUG-L1b-vol3.pdf

"""

import logging

import numpy as np

from satpy.readers.abi_base import NC_ABI_BASE

logger = logging.getLogger(__name__)


<<<<<<< HEAD
SUB_AREAS = {
    'French Guiana':[2397, 2596, 3800, 3951],
    'Jamaica':[1716, 1759, 2536, 2646],
    'Suriname':[2383, 2611, 3624, 3836],
    'Belize':[1723, 1856, 1982, 2042],
    'Honduras':[1828, 2006, 1965, 2275],
    'Bolivia':[3239, 3914, 3003, 3570],
    'Republica Dominicana':[1645, 1765, 2866, 3059],
    'Sur America':[1979, 5126, 2095, 3754],
    'Brazil':[2420, 4357, 2766, 4305],
    'Nicaragua':[1900, 2127, 2044, 2270],
    'Ecuador':[2632, 2986, 1807, 2699],
    'Centro America':[1704, 2351, 1790, 2641],
    'Uruguay':[3993, 4785, 3134, 3994,],
    'Chile':[3625, 5128, 1064, 2955],
    'Mexico':[1109, 1932, 1028, 2097],
    'Continental US':[454, 1928, 1581, 3845],
    'Colombia':[2025, 2944, 2350, 3158],
    'Guatemala':[1759, 1968, 1829, 2011],
    'El Salvador':[1932, 1998, 1918, 2036],
    'Venezuela':[2045, 2676, 2799, 3539],
    'Costa Rica':[2100, 2272, 2125, 2297],
    'Argentina':[3867, 5095, 2783, 3319],
    'Paraguay':[3739, 4130, 3344, 3677],
    'Guyana':[2244, 2647, 3447, 3711],
    'Cuba':[1487, 1651, 2215, 2755],
    'Antillas Menores':[1660, 2196, 2956, 3596],
    'Peru':[2712, 3695, 2360, 3039],
    'Haiti':[1637, 1743, 2739, 2887],
    'Haiti & Rep. Dominicana':[1637, 1765, 2739, 3059],
    'Panama':[2185, 2316, 2275, 2590],
}

class NC_ABI_L1B(BaseFileHandler):
    """File reader for individual ABI L1B NetCDF4 files."""

    def __init__(self, filename, filename_info, filetype_info, sub_area=None):
        """Open the NetCDF file with xarray and prepare the Dataset for reading."""
        super(NC_ABI_L1B, self).__init__(filename, filename_info, filetype_info)
        # xarray's default netcdf4 engine
        self.sub_area = sub_area
        self.nc = xr.open_dataset(self.filename,
                                  decode_cf=True,
                                  mask_and_scale=False,
                                  chunks={'x': CHUNK_SIZE, 'y': CHUNK_SIZE})
        self.nc = self.nc.rename({'t': 'time'})
        platform_shortname = filename_info['platform_shortname']
        self.platform_name = PLATFORM_NAMES.get(platform_shortname)
        self.sensor = 'abi'
        self.nlines, self.ncols = self.nc["Rad"].shape
        self.coords = {}

    def __getitem__(self, item):
        """Wrap `self.nc[item]` for better floating point precision.

        Some datasets use a 32-bit float scaling factor like the 'x' and 'y'
        variables which causes inaccurate unscaled data values. This method
        forces the scale factor to a 64-bit float first.

        """
        data = self.nc[item]
        attrs = data.attrs
        factor = data.attrs.get('scale_factor')
        offset = data.attrs.get('add_offset')
        fill = data.attrs.get('_FillValue')
        if fill is not None:
            data = data.where(data != fill)
        if factor is not None and item in ('x', 'y'):
            # be more precise with x/y coordinates
            # set get_area_def for more information
            data = data * np.round(float(factor), 6) + np.round(float(offset), 6)
        elif factor is not None:
            # make sure the factor is a 64-bit float
            # can't do this in place since data is most likely uint16
            # and we are making it a 64-bit float
            data = data * float(factor) + offset
        data.attrs = attrs

        # handle coordinates (and recursive fun)
        new_coords = {}
        # 'time' dimension causes issues in other processing
        # 'x_image' and 'y_image' are confusing to some users and unnecessary
        # 'x' and 'y' will be overwritten by base class AreaDefinition
        for coord_name in ('x_image', 'y_image', 'time', 'x', 'y'):
            if coord_name in data.coords:
                del data.coords[coord_name]
        if item in data.coords:
            self.coords[item] = data
        for coord_name in data.coords.keys():
            if coord_name not in self.coords:
                self.coords[coord_name] = self[coord_name]
            new_coords[coord_name] = self.coords[coord_name]
        data.coords.update(new_coords)
        return data

    def get_shape(self, key, info):
        """Get the shape of the data."""
        return self.nlines, self.ncols

    def _get_fctr(self, nbnd):
        if nbnd in ['C02', ]:
            mult = 4
        elif nbnd in ['C01', 'C03', 'C05', ]:
            mult = 2
        else:
            mult = 1
        xi = SUB_AREAS[self.sub_area][2]*mult
        xe = SUB_AREAS[self.sub_area][3]*mult
        yi = SUB_AREAS[self.sub_area][0]*mult
        ye = SUB_AREAS[self.sub_area][1]*mult
        return xi, xe, yi, ye

=======
class NC_ABI_L1B(NC_ABI_BASE):
    """File reader for individual ABI L1B NetCDF4 files."""

>>>>>>> cf9aab46
    def get_dataset(self, key, info):
        """Load a dataset."""
        logger.debug('Reading in get_dataset %s.', key.name)
        if not self.sub_area:
            radiances = self['Rad']
        else:
            xi, xe, yi, ye = self._get_fctr(key.name)
            radiances = self['Rad'][yi:ye,xi:xe]

        if key.calibration == 'reflectance':
            logger.debug("Calibrating to reflectances")
            res = self._vis_calibrate(radiances)
        elif key.calibration == 'brightness_temperature':
            logger.debug("Calibrating to brightness temperatures")
            res = self._ir_calibrate(radiances)
        elif key.calibration != 'radiance':
            raise ValueError("Unknown calibration '{}'".format(key.calibration))
        else:
            res = radiances

        # convert to satpy standard units
        if res.attrs['units'] == '1':
            res *= 100
            res.attrs['units'] = '%'

        res.attrs.update({'platform_name': self.platform_name,
                          'sensor': self.sensor})

        # Add orbital parameters
        projection = self.nc["goes_imager_projection"]
        res.attrs['orbital_parameters'] = {
            'projection_longitude': float(projection.attrs['longitude_of_projection_origin']),
            'projection_latitude': float(projection.attrs['latitude_of_projection_origin']),
            'projection_altitude': float(projection.attrs['perspective_point_height']),
            'satellite_nominal_latitude': float(self['nominal_satellite_subpoint_lat']),
            'satellite_nominal_longitude': float(self['nominal_satellite_subpoint_lon']),
            'satellite_nominal_altitude': float(self['nominal_satellite_height']) * 1000.,
            'yaw_flip': bool(self['yaw_flip_flag']),
        }

        res.attrs.update(key.to_dict())
        # remove attributes that could be confusing later
        res.attrs.pop('_FillValue', None)
        res.attrs.pop('scale_factor', None)
        res.attrs.pop('add_offset', None)
        res.attrs.pop('_Unsigned', None)
        res.attrs.pop('ancillary_variables', None)  # Can't currently load DQF
        # add in information from the filename that may be useful to the user
        for attr in ('observation_type', 'scene_abbr', 'scan_mode', 'platform_shortname'):
            res.attrs[attr] = self.filename_info[attr]
        # copy global attributes to metadata
        for attr in ('scene_id', 'orbital_slot', 'instrument_ID', 'production_site', 'timeline_ID'):
            res.attrs[attr] = self.nc.attrs.get(attr)
        # only include these if they are present
        for attr in ('fusion_args',):
            if attr in self.nc.attrs:
                res.attrs[attr] = self.nc.attrs[attr]

        return res

<<<<<<< HEAD
    def get_area_def(self, key):
        """Get the area definition of the data at hand.

        Note this method takes special care to round and cast numbers to new
        data types so that the area definitions for different resolutions
        (different bands) should be equal. Without the special rounding in
        `__getitem__` and this method the area extents can be 0 to 1.0 meters
        off depending on how the calculations are done.

        """
        projection = self.nc["goes_imager_projection"]
        a = projection.attrs['semi_major_axis']
        h = projection.attrs['perspective_point_height']
        b = projection.attrs['semi_minor_axis']

        lon_0 = projection.attrs['longitude_of_projection_origin']
        sweep_axis = projection.attrs['sweep_angle_axis'][0]

        # x and y extents in m
        h = np.float64(h)
        if not self.sub_area:
            x = self['x']
            y = self['y']
        else:
            xi, xe, yi, ye = self._get_fctr(key.name)
            x = self['x'][xi:xe]
            y = self['y'][yi:ye]
            self.nlines = y.shape[0]
            self.ncols = x.shape[0]

        x_l = x[0].values
        x_r = x[-1].values
        y_l = y[-1].values
        y_u = y[0].values
        x_half = (x_r - x_l) / (self.ncols - 1) / 2.
        y_half = (y_u - y_l) / (self.nlines - 1) / 2.
        area_extent = (x_l - x_half, y_l - y_half, x_r + x_half, y_u + y_half)
        area_extent = tuple(np.round(h * val, 6) for val in area_extent)

        proj_dict = {'a': float(a),
                     'b': float(b),
                     'lon_0': float(lon_0),
                     'h': h,
                     'proj': 'geos',
                     'units': 'm',
                     'sweep': sweep_axis}

        area = geometry.AreaDefinition(
            self.nc.attrs.get('orbital_slot', 'abi_geos'),
            self.nc.attrs.get('spatial_resolution', 'ABI L1B file area'),
            'abi_geos',
            proj_dict,
            self.ncols,
            self.nlines,
            np.asarray(area_extent))

        return area

=======
>>>>>>> cf9aab46
    def _vis_calibrate(self, data):
        """Calibrate visible channels to reflectance."""
        solar_irradiance = self['esun']
        esd = self["earth_sun_distance_anomaly_in_AU"].astype(float)

        factor = np.pi * esd * esd / solar_irradiance

        res = data * factor
        res.attrs = data.attrs
        res.attrs['units'] = '1'
        res.attrs['long_name'] = 'Bidirectional Reflectance'
        res.attrs['standard_name'] = 'toa_bidirectional_reflectance'
        return res

    def _ir_calibrate(self, data):
        """Calibrate IR channels to BT."""
        fk1 = float(self["planck_fk1"])
        fk2 = float(self["planck_fk2"])
        bc1 = float(self["planck_bc1"])
        bc2 = float(self["planck_bc2"])

        res = (fk2 / np.log(fk1 / data + 1) - bc1) / bc2
        res.attrs = data.attrs
        res.attrs['units'] = 'K'
        res.attrs['long_name'] = 'Brightness Temperature'
        res.attrs['standard_name'] = 'toa_brightness_temperature'
        return res<|MERGE_RESOLUTION|>--- conflicted
+++ resolved
@@ -32,124 +32,9 @@
 logger = logging.getLogger(__name__)
 
 
-<<<<<<< HEAD
-SUB_AREAS = {
-    'French Guiana':[2397, 2596, 3800, 3951],
-    'Jamaica':[1716, 1759, 2536, 2646],
-    'Suriname':[2383, 2611, 3624, 3836],
-    'Belize':[1723, 1856, 1982, 2042],
-    'Honduras':[1828, 2006, 1965, 2275],
-    'Bolivia':[3239, 3914, 3003, 3570],
-    'Republica Dominicana':[1645, 1765, 2866, 3059],
-    'Sur America':[1979, 5126, 2095, 3754],
-    'Brazil':[2420, 4357, 2766, 4305],
-    'Nicaragua':[1900, 2127, 2044, 2270],
-    'Ecuador':[2632, 2986, 1807, 2699],
-    'Centro America':[1704, 2351, 1790, 2641],
-    'Uruguay':[3993, 4785, 3134, 3994,],
-    'Chile':[3625, 5128, 1064, 2955],
-    'Mexico':[1109, 1932, 1028, 2097],
-    'Continental US':[454, 1928, 1581, 3845],
-    'Colombia':[2025, 2944, 2350, 3158],
-    'Guatemala':[1759, 1968, 1829, 2011],
-    'El Salvador':[1932, 1998, 1918, 2036],
-    'Venezuela':[2045, 2676, 2799, 3539],
-    'Costa Rica':[2100, 2272, 2125, 2297],
-    'Argentina':[3867, 5095, 2783, 3319],
-    'Paraguay':[3739, 4130, 3344, 3677],
-    'Guyana':[2244, 2647, 3447, 3711],
-    'Cuba':[1487, 1651, 2215, 2755],
-    'Antillas Menores':[1660, 2196, 2956, 3596],
-    'Peru':[2712, 3695, 2360, 3039],
-    'Haiti':[1637, 1743, 2739, 2887],
-    'Haiti & Rep. Dominicana':[1637, 1765, 2739, 3059],
-    'Panama':[2185, 2316, 2275, 2590],
-}
-
-class NC_ABI_L1B(BaseFileHandler):
-    """File reader for individual ABI L1B NetCDF4 files."""
-
-    def __init__(self, filename, filename_info, filetype_info, sub_area=None):
-        """Open the NetCDF file with xarray and prepare the Dataset for reading."""
-        super(NC_ABI_L1B, self).__init__(filename, filename_info, filetype_info)
-        # xarray's default netcdf4 engine
-        self.sub_area = sub_area
-        self.nc = xr.open_dataset(self.filename,
-                                  decode_cf=True,
-                                  mask_and_scale=False,
-                                  chunks={'x': CHUNK_SIZE, 'y': CHUNK_SIZE})
-        self.nc = self.nc.rename({'t': 'time'})
-        platform_shortname = filename_info['platform_shortname']
-        self.platform_name = PLATFORM_NAMES.get(platform_shortname)
-        self.sensor = 'abi'
-        self.nlines, self.ncols = self.nc["Rad"].shape
-        self.coords = {}
-
-    def __getitem__(self, item):
-        """Wrap `self.nc[item]` for better floating point precision.
-
-        Some datasets use a 32-bit float scaling factor like the 'x' and 'y'
-        variables which causes inaccurate unscaled data values. This method
-        forces the scale factor to a 64-bit float first.
-
-        """
-        data = self.nc[item]
-        attrs = data.attrs
-        factor = data.attrs.get('scale_factor')
-        offset = data.attrs.get('add_offset')
-        fill = data.attrs.get('_FillValue')
-        if fill is not None:
-            data = data.where(data != fill)
-        if factor is not None and item in ('x', 'y'):
-            # be more precise with x/y coordinates
-            # set get_area_def for more information
-            data = data * np.round(float(factor), 6) + np.round(float(offset), 6)
-        elif factor is not None:
-            # make sure the factor is a 64-bit float
-            # can't do this in place since data is most likely uint16
-            # and we are making it a 64-bit float
-            data = data * float(factor) + offset
-        data.attrs = attrs
-
-        # handle coordinates (and recursive fun)
-        new_coords = {}
-        # 'time' dimension causes issues in other processing
-        # 'x_image' and 'y_image' are confusing to some users and unnecessary
-        # 'x' and 'y' will be overwritten by base class AreaDefinition
-        for coord_name in ('x_image', 'y_image', 'time', 'x', 'y'):
-            if coord_name in data.coords:
-                del data.coords[coord_name]
-        if item in data.coords:
-            self.coords[item] = data
-        for coord_name in data.coords.keys():
-            if coord_name not in self.coords:
-                self.coords[coord_name] = self[coord_name]
-            new_coords[coord_name] = self.coords[coord_name]
-        data.coords.update(new_coords)
-        return data
-
-    def get_shape(self, key, info):
-        """Get the shape of the data."""
-        return self.nlines, self.ncols
-
-    def _get_fctr(self, nbnd):
-        if nbnd in ['C02', ]:
-            mult = 4
-        elif nbnd in ['C01', 'C03', 'C05', ]:
-            mult = 2
-        else:
-            mult = 1
-        xi = SUB_AREAS[self.sub_area][2]*mult
-        xe = SUB_AREAS[self.sub_area][3]*mult
-        yi = SUB_AREAS[self.sub_area][0]*mult
-        ye = SUB_AREAS[self.sub_area][1]*mult
-        return xi, xe, yi, ye
-
-=======
 class NC_ABI_L1B(NC_ABI_BASE):
     """File reader for individual ABI L1B NetCDF4 files."""
 
->>>>>>> cf9aab46
     def get_dataset(self, key, info):
         """Load a dataset."""
         logger.debug('Reading in get_dataset %s.', key.name)
@@ -210,67 +95,6 @@
 
         return res
 
-<<<<<<< HEAD
-    def get_area_def(self, key):
-        """Get the area definition of the data at hand.
-
-        Note this method takes special care to round and cast numbers to new
-        data types so that the area definitions for different resolutions
-        (different bands) should be equal. Without the special rounding in
-        `__getitem__` and this method the area extents can be 0 to 1.0 meters
-        off depending on how the calculations are done.
-
-        """
-        projection = self.nc["goes_imager_projection"]
-        a = projection.attrs['semi_major_axis']
-        h = projection.attrs['perspective_point_height']
-        b = projection.attrs['semi_minor_axis']
-
-        lon_0 = projection.attrs['longitude_of_projection_origin']
-        sweep_axis = projection.attrs['sweep_angle_axis'][0]
-
-        # x and y extents in m
-        h = np.float64(h)
-        if not self.sub_area:
-            x = self['x']
-            y = self['y']
-        else:
-            xi, xe, yi, ye = self._get_fctr(key.name)
-            x = self['x'][xi:xe]
-            y = self['y'][yi:ye]
-            self.nlines = y.shape[0]
-            self.ncols = x.shape[0]
-
-        x_l = x[0].values
-        x_r = x[-1].values
-        y_l = y[-1].values
-        y_u = y[0].values
-        x_half = (x_r - x_l) / (self.ncols - 1) / 2.
-        y_half = (y_u - y_l) / (self.nlines - 1) / 2.
-        area_extent = (x_l - x_half, y_l - y_half, x_r + x_half, y_u + y_half)
-        area_extent = tuple(np.round(h * val, 6) for val in area_extent)
-
-        proj_dict = {'a': float(a),
-                     'b': float(b),
-                     'lon_0': float(lon_0),
-                     'h': h,
-                     'proj': 'geos',
-                     'units': 'm',
-                     'sweep': sweep_axis}
-
-        area = geometry.AreaDefinition(
-            self.nc.attrs.get('orbital_slot', 'abi_geos'),
-            self.nc.attrs.get('spatial_resolution', 'ABI L1B file area'),
-            'abi_geos',
-            proj_dict,
-            self.ncols,
-            self.nlines,
-            np.asarray(area_extent))
-
-        return area
-
-=======
->>>>>>> cf9aab46
     def _vis_calibrate(self, data):
         """Calibrate visible channels to reflectance."""
         solar_irradiance = self['esun']
