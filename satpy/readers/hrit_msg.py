--- conflicted
+++ resolved
@@ -1,11 +1,7 @@
 #!/usr/bin/env python
 # -*- coding: utf-8 -*-
 
-<<<<<<< HEAD
-# Copyright (c) 2014, 2015, 2016, 2017 Adam.Dybbroe
-=======
 # Copyright (c) 2010-2017
->>>>>>> a0a6dc6f
 
 # Author(s):
 
